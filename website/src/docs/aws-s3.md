--- conflicted
+++ resolved
@@ -10,10 +10,7 @@
 
 ```js
 const AwsS3 = require('uppy/lib/plugins/AwsS3')
-<<<<<<< HEAD
-=======
 const ms = require('ms')
->>>>>>> ae9485a9
 
 uppy.use(AwsS3, {
   limit: 2,
