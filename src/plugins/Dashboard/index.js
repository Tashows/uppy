--- conflicted
+++ resolved
@@ -478,12 +478,8 @@
       info: this.uppy.info,
       note: this.opts.note,
       metaFields: pluginState.metaFields,
-<<<<<<< HEAD
       resumableUploads: this.uppy.state.capabilities.resumableUploads || false,
       bundled: this.uppy.state.capabilities.bundled || false,
-=======
-      resumableUploads: capabilities.resumableUploads || false,
->>>>>>> 8bb3268a
       startUpload: startUpload,
       pauseUpload: this.uppy.pauseResume,
       retryUpload: this.uppy.retryUpload,
