const { Plugin } = require('@uppy/core')
const Translator = require('@uppy/utils/lib/Translator')
const DashboardUI = require('./components/Dashboard')
const StatusBar = require('@uppy/status-bar')
const Informer = require('@uppy/informer')
const ThumbnailGenerator = require('@uppy/thumbnail-generator')
const findAllDOMElements = require('@uppy/utils/lib/findAllDOMElements')
const toArray = require('@uppy/utils/lib/toArray')
const getDroppedFiles = require('@uppy/utils/lib/getDroppedFiles')
const trapFocus = require('./utils/trapFocus')
const cuid = require('cuid')
const ResizeObserver = require('resize-observer-polyfill').default || require('resize-observer-polyfill')
const { defaultPickerIcon } = require('./components/icons')
const createSuperFocus = require('./utils/createSuperFocus')
const memoize = require('memoize-one').default || require('memoize-one')

const TAB_KEY = 9
const ESC_KEY = 27

function createPromise () {
  const o = {}
  o.promise = new Promise((resolve, reject) => {
    o.resolve = resolve
    o.reject = reject
  })
  return o
}

/**
 * Dashboard UI with previews, metadata editing, tabs for various services and more
 */
module.exports = class Dashboard extends Plugin {
  static VERSION = require('../package.json').version

  constructor (uppy, opts) {
    super(uppy, opts)
    this.id = this.opts.id || 'Dashboard'
    this.title = 'Dashboard'
    this.type = 'orchestrator'
    this.modalName = `uppy-Dashboard-${cuid()}`

    this.defaultLocale = {
      strings: {
        closeModal: 'Close Modal',
        importFrom: 'Import from %{name}',
        addingMoreFiles: 'Adding more files',
        addMoreFiles: 'Add more files',
        dashboardWindowTitle: 'File Uploader Window (Press escape to close)',
        dashboardTitle: 'File Uploader',
        copyLinkToClipboardSuccess: 'Link copied to clipboard',
        copyLinkToClipboardFallback: 'Copy the URL below',
        copyLink: 'Copy link',
        link: 'Link',
        fileSource: 'File source: %{name}',
        done: 'Done',
        back: 'Back',
        addMore: 'Add more',
        removeFile: 'Remove file',
        editFile: 'Edit file',
        editing: 'Editing %{file}',
        edit: 'Edit',
        finishEditingFile: 'Finish editing file',
        saveChanges: 'Save changes',
        cancel: 'Cancel',
        myDevice: 'My Device',
        dropPasteImport: 'Drop files here, paste, %{browse} or import from',
        dropPaste: 'Drop files here, paste or %{browse}',
        dropHint: 'Drop your files here',
        browse: 'browse',
        uploadComplete: 'Upload complete',
        uploadPaused: 'Upload paused',
        resumeUpload: 'Resume upload',
        pauseUpload: 'Pause upload',
        retryUpload: 'Retry upload',
        cancelUpload: 'Cancel upload',
        xFilesSelected: {
          0: '%{smart_count} file selected',
          1: '%{smart_count} files selected',
          2: '%{smart_count} files selected'
        },
        uploadingXFiles: {
          0: 'Uploading %{smart_count} file',
          1: 'Uploading %{smart_count} files',
          2: 'Uploading %{smart_count} files'
        },
        processingXFiles: {
          0: 'Processing %{smart_count} file',
          1: 'Processing %{smart_count} files',
          2: 'Processing %{smart_count} files'
        },
        poweredBy: 'Powered by'
      }
    }

    // set default options
    const defaultOptions = {
      target: 'body',
      metaFields: [],
      trigger: '#uppy-select-files',
      inline: false,
      width: 750,
      height: 550,
      thumbnailWidth: 280,
      defaultPickerIcon,
      showLinkToFileUploadResult: true,
      showProgressDetails: false,
      hideUploadButton: false,
      hideRetryButton: false,
      hidePauseResumeCancelButtons: false,
      hideProgressAfterFinish: false,
      note: null,
      closeModalOnClickOutside: false,
      closeAfterFinish: false,
      disableStatusBar: false,
      disableInformer: false,
      disableThumbnailGenerator: false,
      disablePageScrollWhenModalOpen: true,
      animateOpenClose: true,
      proudlyDisplayPoweredByUppy: true,
      onRequestCloseModal: () => this.closeModal(),
      showSelectedFiles: true,
      browserBackButtonClose: false
    }

    // merge default options with the ones set by user
    this.opts = { ...defaultOptions, ...opts }

<<<<<<< HEAD
    this.i18nInit()
=======
    // i18n
    this.translator = new Translator([this.defaultLocale, this.uppy.locale, this.opts.locale])
    this.i18n = this.translator.translate.bind(this.translator)
    this.i18nArray = this.translator.translateArray.bind(this.translator)
>>>>>>> a06cd1dc

    this.openModal = this.openModal.bind(this)
    this.closeModal = this.closeModal.bind(this)
    this.requestCloseModal = this.requestCloseModal.bind(this)
    this.isModalOpen = this.isModalOpen.bind(this)

    this.addTarget = this.addTarget.bind(this)
    this.removeTarget = this.removeTarget.bind(this)
    this.hideAllPanels = this.hideAllPanels.bind(this)
    this.showPanel = this.showPanel.bind(this)
    this.toggleFileCard = this.toggleFileCard.bind(this)
    this.toggleAddFilesPanel = this.toggleAddFilesPanel.bind(this)

    this.initEvents = this.initEvents.bind(this)
    this.handlePopState = this.handlePopState.bind(this)
    this.handleKeyDownInModal = this.handleKeyDownInModal.bind(this)
    this.handleKeyDownInInline = this.handleKeyDownInInline.bind(this)
    this.handleComplete = this.handleComplete.bind(this)
    this.handleClickOutside = this.handleClickOutside.bind(this)
    this.handlePaste = this.handlePaste.bind(this)
    this.handlePasteOnBody = this.handlePasteOnBody.bind(this)
    this.handleInputChange = this.handleInputChange.bind(this)
    this.handleDragOver = this.handleDragOver.bind(this)
    this.handleDragLeave = this.handleDragLeave.bind(this)
    this.handleDrop = this.handleDrop.bind(this)

    this.superFocusOnEachUpdate = this.superFocusOnEachUpdate.bind(this)
    this.recordIfFocusedOnUppyRecently = this.recordIfFocusedOnUppyRecently.bind(this)

    this.render = this.render.bind(this)
    this.install = this.install.bind(this)

    this.superFocus = createSuperFocus()
    this.ifFocusedOnUppyRecently = false

    // Timeouts
    this.makeDashboardInsidesVisibleAnywayTimeout = null
    this.removeDragOverClassTimeout = null
  }

  setOptions (newOpts) {
    super.setOptions(newOpts)
    this.i18nInit()
  }

  i18nInit () {
    this.translator = new Translator([this.defaultLocale, this.uppy.locale, this.opts.locale])
    this.i18n = this.translator.translate.bind(this.translator)
    this.i18nArray = this.translator.translateArray.bind(this.translator)
    this.setPluginState() // so that UI re-renders and we see the updated locale
  }

  removeTarget (plugin) {
    const pluginState = this.getPluginState()
    // filter out the one we want to remove
    const newTargets = pluginState.targets.filter(target => target.id !== plugin.id)

    this.setPluginState({
      targets: newTargets
    })
  }

  addTarget (plugin) {
    const callerPluginId = plugin.id || plugin.constructor.name
    const callerPluginName = plugin.title || callerPluginId
    const callerPluginType = plugin.type

    if (callerPluginType !== 'acquirer' &&
        callerPluginType !== 'progressindicator' &&
        callerPluginType !== 'presenter') {
      const msg = 'Dashboard: Modal can only be used by plugins of types: acquirer, progressindicator, presenter'
<<<<<<< HEAD
      this.uppy.log(msg, 'error')
=======
      this.uppy.log(msg)
>>>>>>> a06cd1dc
      return
    }

    const target = {
      id: callerPluginId,
      name: callerPluginName,
      type: callerPluginType
    }

    const state = this.getPluginState()
    const newTargets = state.targets.slice()
    newTargets.push(target)

    this.setPluginState({
      targets: newTargets
    })

    return this.el
  }

  hideAllPanels () {
    this.setPluginState({
      activePickerPanel: false,
      showAddFilesPanel: false,
      activeOverlayType: null
    })
  }

  showPanel (id) {
    const { targets } = this.getPluginState()

    const activePickerPanel = targets.filter((target) => {
      return target.type === 'acquirer' && target.id === id
    })[0]

    this.setPluginState({
      activePickerPanel: activePickerPanel,
      activeOverlayType: 'PickerPanel'
    })
  }

  openModal () {
    const { promise, resolve } = createPromise()
    // save scroll position
    this.savedScrollPosition = window.pageYOffset
    // save active element, so we can restore focus when modal is closed
    this.savedActiveElement = document.activeElement

    if (this.opts.disablePageScrollWhenModalOpen) {
      document.body.classList.add('uppy-Dashboard-isFixed')
    }

    if (this.opts.animateOpenClose && this.getPluginState().isClosing) {
      const handler = () => {
        this.setPluginState({
          isHidden: false
        })
        this.el.removeEventListener('animationend', handler, false)
        resolve()
      }
      this.el.addEventListener('animationend', handler, false)
    } else {
      this.setPluginState({
        isHidden: false
      })
      resolve()
    }

    if (this.opts.browserBackButtonClose) {
      this.updateBrowserHistory()
    }

    // handle ESC and TAB keys in modal dialog
    document.addEventListener('keydown', this.handleKeyDownInModal)

    this.uppy.emit('dashboard:modal-open')

    return promise
  }

  closeModal (opts = {}) {
    const {
      manualClose = true // Whether the modal is being closed by the user (`true`) or by other means (e.g. browser back button)
    } = opts

    const { isHidden, isClosing } = this.getPluginState()
    if (isHidden || isClosing) {
      // short-circuit if animation is ongoing
      return
    }

    const { promise, resolve } = createPromise()

    if (this.opts.disablePageScrollWhenModalOpen) {
      document.body.classList.remove('uppy-Dashboard-isFixed')
    }

    if (this.opts.animateOpenClose) {
      this.setPluginState({
        isClosing: true
      })
      const handler = () => {
        this.setPluginState({
          isHidden: true,
          isClosing: false
        })

        this.superFocus.cancel()
        this.savedActiveElement.focus()

        this.el.removeEventListener('animationend', handler, false)
        resolve()
      }
      this.el.addEventListener('animationend', handler, false)
    } else {
      this.setPluginState({
        isHidden: true
      })

      this.superFocus.cancel()
      this.savedActiveElement.focus()

      resolve()
    }

    // handle ESC and TAB keys in modal dialog
    document.removeEventListener('keydown', this.handleKeyDownInModal)

    if (manualClose) {
      if (this.opts.browserBackButtonClose) {
        // Make sure that the latest entry in the history state is our modal name
        if (history.state && history.state[this.modalName]) {
          // Go back in history to clear out the entry we created (ultimately closing the modal)
          history.go(-1)
        }
      }
    }

    this.uppy.emit('dashboard:modal-closed')

    return promise
  }

  isModalOpen () {
    return !this.getPluginState().isHidden || false
  }

  requestCloseModal () {
    if (this.opts.onRequestCloseModal) {
      return this.opts.onRequestCloseModal()
    }
    return this.closeModal()
  }

  toggleFileCard (fileId) {
    if (fileId) {
      this.uppy.emit('dashboard:file-edit-start')
    } else {
      this.uppy.emit('dashboard:file-edit-complete')
    }

    this.setPluginState({
      fileCardFor: fileId || null,
      activeOverlayType: fileId ? 'FileCard' : null
    })
  }

  toggleAddFilesPanel (show) {
    this.setPluginState({
      showAddFilesPanel: show,
      activeOverlayType: show ? 'AddFiles' : null
    })
  }

  addFile (file) {
    try {
      this.uppy.addFile({
        source: this.id,
        name: file.name,
        type: file.type,
        data: file,
        meta: {
          // path of the file relative to the ancestor directory the user selected.
          // e.g. 'docs/Old Prague/airbnb.pdf'
          relativePath: file.relativePath || null
        }
      })
    } catch (err) {
      if (!err.isRestriction) {
        this.uppy.log(err)
      }
    }
  }

  // ___Why make insides of Dashboard invisible until first ResizeObserver event is emitted?
  //    ResizeOberserver doesn't emit the first resize event fast enough, users can see the jump from one .uppy-size-- to another (e.g. in Safari)
  // ___Why not apply visibility property to .uppy-Dashboard-inner?
  //    Because ideally, acc to specs, ResizeObserver should see invisible elements as of width 0. So even though applying invisibility to .uppy-Dashboard-inner works now, it may not work in the future.
  startListeningToResize () {
    // Watch for Dashboard container (`.uppy-Dashboard-inner`) resize
    // and update containerWidth/containerHeight in plugin state accordingly.
    // Emits first event on initialization.
    this.resizeObserver = new ResizeObserver((entries, observer) => {
      const uppyDashboardInnerEl = entries[0]

      const { width, height } = uppyDashboardInnerEl.contentRect

      this.uppy.log(`[Dashboard] resized: ${width} / ${height}`, 'debug')

      this.setPluginState({
        containerWidth: width,
        containerHeight: height,
        areInsidesReadyToBeVisible: true
      })
    })
    this.resizeObserver.observe(this.el.querySelector('.uppy-Dashboard-inner'))

    // If ResizeObserver fails to emit an event telling us what size to use - default to the mobile view
    this.makeDashboardInsidesVisibleAnywayTimeout = setTimeout(() => {
      const pluginState = this.getPluginState()
      const isModalAndClosed = !this.opts.inline && pluginState.isHidden
      if (
        // if ResizeObserver hasn't yet fired,
        !pluginState.areInsidesReadyToBeVisible &&
        // and it's not due to the modal being closed
        !isModalAndClosed
      ) {
        this.uppy.log("[Dashboard] resize event didn't fire on time: defaulted to mobile layout", 'debug')

        this.setPluginState({
          areInsidesReadyToBeVisible: true
        })
      }
    }, 1000)
  }

  stopListeningToResize () {
    this.resizeObserver.disconnect()

    clearTimeout(this.makeDashboardInsidesVisibleAnywayTimeout)
  }

  // Records whether we have been interacting with uppy right now, which is then used to determine whether state updates should trigger a refocusing.
  recordIfFocusedOnUppyRecently (event) {
    if (this.el.contains(event.target)) {
      this.ifFocusedOnUppyRecently = true
    } else {
      this.ifFocusedOnUppyRecently = false
      // ___Why run this.superFocus.cancel here when it already runs in superFocusOnEachUpdate?
      //    Because superFocus is debounced, when we move from Uppy to some other element on the page,
      //    previously run superFocus sometimes hits and moves focus back to Uppy.
      this.superFocus.cancel()
    }
  }

  updateBrowserHistory () {
    // Ensure history state does not already contain our modal name to avoid double-pushing
    if (!history.state || !history.state[this.modalName]) {
      // Push to history so that the page is not lost on browser back button press
      history.pushState({
        ...history.state,
        [this.modalName]: true
      }, '')
    }

    // Listen for back button presses
    window.addEventListener('popstate', this.handlePopState, false)
  }

  handlePopState (event) {
    // Close the modal if the history state no longer contains our modal name
    if (this.isModalOpen() && (!event.state || !event.state[this.modalName])) {
      this.closeModal({ manualClose: false })
    }

    // When the browser back button is pressed and uppy is now the latest entry in the history but the modal is closed, fix the history by removing the uppy history entry
    // This occurs when another entry is added into the history state while the modal is open, and then the modal gets manually closed
    // Solves PR #575 (https://github.com/transloadit/uppy/pull/575)
    if (!this.isModalOpen() && event.state && event.state[this.modalName]) {
      history.go(-1)
    }
  }

  handleKeyDownInModal (event) {
    // close modal on esc key press
    if (event.keyCode === ESC_KEY) this.requestCloseModal(event)
    // trap focus on tab key press
    if (event.keyCode === TAB_KEY) trapFocus.forModal(event, this.getPluginState().activeOverlayType, this.el)
  }

  handleClickOutside () {
    if (this.opts.closeModalOnClickOutside) this.requestCloseModal()
  }

  handlePaste (event) {
    // 1. Let any acquirer plugin (Url/Webcam/etc.) handle pastes to the root
    this.uppy.iteratePlugins((plugin) => {
      if (plugin.type === 'acquirer') {
        // Every Plugin with .type acquirer can define handleRootPaste(event)
        plugin.handleRootPaste && plugin.handleRootPaste(event)
      }
    })

    // 2. Add all dropped files
    const files = toArray(event.clipboardData.files)
    files.forEach((file) => {
      this.uppy.log('[Dashboard] File pasted')
      this.addFile(file)
    })
  }

  handleInputChange (event) {
    event.preventDefault()
    const files = toArray(event.target.files)
    files.forEach((file) =>
      this.addFile(file)
    )
  }

  handleDragOver (event) {
    event.preventDefault()
    event.stopPropagation()

    clearTimeout(this.removeDragOverClassTimeout)
    this.setPluginState({ isDraggingOver: true })
  }

  handleDragLeave (event) {
    event.preventDefault()
    event.stopPropagation()

    clearTimeout(this.removeDragOverClassTimeout)
    // Timeout against flickering, this solution is taken from drag-drop library. Solution with 'pointer-events: none' didn't work across browsers.
    this.removeDragOverClassTimeout = setTimeout(() => {
      this.setPluginState({ isDraggingOver: false })
    }, 50)
  }

  handleDrop (event, dropCategory) {
    event.preventDefault()
    event.stopPropagation()
    clearTimeout(this.removeDragOverClassTimeout)
    // 1. Add a small (+) icon on drop
    event.dataTransfer.dropEffect = 'copy'

    // 2. Remove dragover class
    this.setPluginState({ isDraggingOver: false })

    // 3. Let any acquirer plugin (Url/Webcam/etc.) handle drops to the root
    this.uppy.iteratePlugins((plugin) => {
      if (plugin.type === 'acquirer') {
        // Every Plugin with .type acquirer can define handleRootDrop(event)
        plugin.handleRootDrop && plugin.handleRootDrop(event)
      }
    })

    // 4. Add all dropped files
    getDroppedFiles(event.dataTransfer)
      .then((files) => {
        if (files.length > 0) {
          this.uppy.log('[Dashboard] Files were dropped')
          files.forEach((file) =>
            this.addFile(file)
          )
        }
      })
  }

  handleKeyDownInInline (event) {
    // Trap focus on tab key press.
    if (event.keyCode === TAB_KEY) trapFocus.forInline(event, this.getPluginState().activeOverlayType, this.el)
  }

  // ___Why do we listen to the 'paste' event on a document instead of onPaste={props.handlePaste} prop, or this.el.addEventListener('paste')?
  //    Because (at least) Chrome doesn't handle paste if focus is on some button, e.g. 'My Device'.
  //    => Therefore, the best option is to listen to all 'paste' events, and only react to them when we are focused on our particular Uppy instance.
  // ___Why do we still need onPaste={props.handlePaste} for the DashboardUi?
  //    Because if we click on the 'Drop files here' caption e.g., `document.activeElement` will be 'body'. Which means our standard determination of whether we're pasting into our Uppy instance won't work.
  //    => Therefore, we need a traditional onPaste={props.handlePaste} handler too.
  handlePasteOnBody (event) {
    const isFocusInOverlay = this.el.contains(document.activeElement)
    if (isFocusInOverlay) {
      this.handlePaste(event)
    }
  }

  handleComplete ({ failed, uploadID }) {
    if (this.opts.closeAfterFinish && failed.length === 0) {
      // All uploads are done
      this.requestCloseModal()
    }
  }

  initEvents () {
    // Modal open button
    const showModalTrigger = findAllDOMElements(this.opts.trigger)
    if (!this.opts.inline && showModalTrigger) {
      showModalTrigger.forEach(trigger => trigger.addEventListener('click', this.openModal))
    }

    if (!this.opts.inline && !showModalTrigger) {
      this.uppy.log('Dashboard modal trigger not found. Make sure `trigger` is set in Dashboard options unless you are planning to call openModal() method yourself', 'error')
    }

    this.startListeningToResize()
    document.addEventListener('paste', this.handlePasteOnBody)

    this.uppy.on('plugin-remove', this.removeTarget)
    this.uppy.on('file-added', this.hideAllPanels)
    this.uppy.on('dashboard:modal-closed', this.hideAllPanels)
    this.uppy.on('complete', this.handleComplete)

    // ___Why fire on capture?
    //    Because this.ifFocusedOnUppyRecently needs to change before onUpdate() fires.
    document.addEventListener('focus', this.recordIfFocusedOnUppyRecently, true)
    document.addEventListener('click', this.recordIfFocusedOnUppyRecently, true)

    if (this.opts.inline) {
      this.el.addEventListener('keydown', this.handleKeyDownInInline)
    }
  }

  removeEvents () {
    const showModalTrigger = findAllDOMElements(this.opts.trigger)
    if (!this.opts.inline && showModalTrigger) {
      showModalTrigger.forEach(trigger => trigger.removeEventListener('click', this.openModal))
    }

    this.stopListeningToResize()
    document.removeEventListener('paste', this.handlePasteOnBody)

    window.removeEventListener('popstate', this.handlePopState, false)
    this.uppy.off('plugin-remove', this.removeTarget)
    this.uppy.off('file-added', this.hideAllPanels)
    this.uppy.off('dashboard:modal-closed', this.hideAllPanels)
    this.uppy.off('complete', this.handleComplete)

    document.removeEventListener('focus', this.recordIfFocusedOnUppyRecently)
    document.removeEventListener('click', this.recordIfFocusedOnUppyRecently)

    if (this.opts.inline) {
      this.el.removeEventListener('keydown', this.handleKeyDownInInline)
    }
  }

  superFocusOnEachUpdate () {
    const isFocusInUppy = this.el.contains(document.activeElement)
    // When focus is lost on the page (== focus is on body for most browsers, or focus is null for IE11)
    const isFocusNowhere = document.activeElement === document.querySelector('body') || document.activeElement === null
    const isInformerHidden = this.uppy.getState().info.isHidden
    const isModal = !this.opts.inline

    if (
      // If update is connected to showing the Informer - let the screen reader calmly read it.
      isInformerHidden &&
      (
        // If we are in a modal - always superfocus without concern for other elements on the page (user is unlikely to want to interact with the rest of the page)
        isModal ||
        // If we are already inside of Uppy, or
        isFocusInUppy ||
        // If we are not focused on anything BUT we have already, at least once, focused on uppy
        //   1. We focus when isFocusNowhere, because when the element we were focused on disappears (e.g. an overlay), - focus gets lost. If user is typing something somewhere else on the page, - focus won't be 'nowhere'.
        //   2. We only focus when focus is nowhere AND this.ifFocusedOnUppyRecently, to avoid focus jumps if we do something else on the page.
        //   [Practical check] Without '&& this.ifFocusedOnUppyRecently', in Safari, in inline mode, when file is uploading, - navigate via tab to the checkbox, try to press space multiple times. Focus will jump to Uppy.
        (isFocusNowhere && this.ifFocusedOnUppyRecently)
      )
    ) {
      this.superFocus(this.el, this.getPluginState().activeOverlayType)
    } else {
      this.superFocus.cancel()
    }
  }

  afterUpdate () {
    this.superFocusOnEachUpdate()
  }

  cancelUpload = (fileID) => {
    this.uppy.removeFile(fileID)
  }

  saveFileCard = (meta, fileID) => {
    this.uppy.setFileMeta(fileID, meta)
    this.toggleFileCard()
  }

  _attachRenderFunctionToTarget = (target) => {
    const plugin = this.uppy.getPlugin(target.id)
    return {
      ...target,
      icon: plugin.icon || this.opts.defaultPickerIcon,
      render: plugin.render
    }
  }

  _isTargetSupported = (target) => {
    const plugin = this.uppy.getPlugin(target.id)
    // If the plugin does not provide a `supported` check, assume the plugin works everywhere.
    if (typeof plugin.isSupported !== 'function') {
      return true
    }
    return plugin.isSupported()
  }

  _getAcquirers = memoize((targets) => {
    return targets
      .filter(target => target.type === 'acquirer' && this._isTargetSupported(target))
      .map(this._attachRenderFunctionToTarget)
  })

  _getProgressIndicators = memoize((targets) => {
    return targets
      .filter(target => target.type === 'progressindicator')
      .map(this._attachRenderFunctionToTarget)
  })

  render (state) {
    const pluginState = this.getPluginState()
    const { files, capabilities, allowNewUpload } = state

    // TODO: move this to Core, to share between Status Bar and Dashboard
    // (and any other plugin that might need it, too)
    const newFiles = Object.keys(files).filter((file) => {
      return !files[file].progress.uploadStarted
    })

    const uploadStartedFiles = Object.keys(files).filter((file) => {
      return files[file].progress.uploadStarted
    })

    const pausedFiles = Object.keys(files).filter((file) => {
      return files[file].isPaused
    })

    const completeFiles = Object.keys(files).filter((file) => {
      return files[file].progress.uploadComplete
    })

    const erroredFiles = Object.keys(files).filter((file) => {
      return files[file].error
    })

    const inProgressFiles = Object.keys(files).filter((file) => {
      return !files[file].progress.uploadComplete &&
             files[file].progress.uploadStarted
    })

    const inProgressNotPausedFiles = inProgressFiles.filter((file) => {
      return !files[file].isPaused
    })

    const processingFiles = Object.keys(files).filter((file) => {
      return files[file].progress.preprocess || files[file].progress.postprocess
    })

    const isUploadStarted = uploadStartedFiles.length > 0

    const isAllComplete = state.totalProgress === 100 &&
      completeFiles.length === Object.keys(files).length &&
      processingFiles.length === 0

    const isAllErrored = isUploadStarted &&
      erroredFiles.length === uploadStartedFiles.length

    const isAllPaused = inProgressFiles.length !== 0 &&
      pausedFiles.length === inProgressFiles.length

    const acquirers = this._getAcquirers(pluginState.targets)
    const progressindicators = this._getProgressIndicators(pluginState.targets)

    return DashboardUI({
      state,
      isHidden: pluginState.isHidden,
      files,
      newFiles,
      uploadStartedFiles,
      completeFiles,
      erroredFiles,
      inProgressFiles,
      inProgressNotPausedFiles,
      processingFiles,
      isUploadStarted,
      isAllComplete,
      isAllErrored,
      isAllPaused,
      totalFileCount: Object.keys(files).length,
      totalProgress: state.totalProgress,
      allowNewUpload,
      acquirers,
      activePickerPanel: pluginState.activePickerPanel,
      animateOpenClose: this.opts.animateOpenClose,
      isClosing: pluginState.isClosing,
      getPlugin: this.uppy.getPlugin,
      progressindicators: progressindicators,
      autoProceed: this.uppy.opts.autoProceed,
      id: this.id,
      closeModal: this.requestCloseModal,
      handleClickOutside: this.handleClickOutside,
      handleInputChange: this.handleInputChange,
      handlePaste: this.handlePaste,
      inline: this.opts.inline,
      showPanel: this.showPanel,
      hideAllPanels: this.hideAllPanels,
      log: this.uppy.log,
      i18n: this.i18n,
      i18nArray: this.i18nArray,
      addFile: this.uppy.addFile,
      removeFile: this.uppy.removeFile,
      info: this.uppy.info,
      note: this.opts.note,
      metaFields: pluginState.metaFields,
      resumableUploads: capabilities.resumableUploads || false,
      individualCancellation: capabilities.individualCancellation,
      pauseUpload: this.uppy.pauseResume,
      retryUpload: this.uppy.retryUpload,
      cancelUpload: this.cancelUpload,
      cancelAll: this.uppy.cancelAll,
      fileCardFor: pluginState.fileCardFor,
      toggleFileCard: this.toggleFileCard,
      toggleAddFilesPanel: this.toggleAddFilesPanel,
      showAddFilesPanel: pluginState.showAddFilesPanel,
      saveFileCard: this.saveFileCard,
      width: this.opts.width,
      height: this.opts.height,
      showLinkToFileUploadResult: this.opts.showLinkToFileUploadResult,
      proudlyDisplayPoweredByUppy: this.opts.proudlyDisplayPoweredByUppy,
      containerWidth: pluginState.containerWidth,
      areInsidesReadyToBeVisible: pluginState.areInsidesReadyToBeVisible,
      isTargetDOMEl: this.isTargetDOMEl,
      parentElement: this.el,
      allowedFileTypes: this.uppy.opts.restrictions.allowedFileTypes,
      maxNumberOfFiles: this.uppy.opts.restrictions.maxNumberOfFiles,
      showSelectedFiles: this.opts.showSelectedFiles,
      // drag props
      isDraggingOver: pluginState.isDraggingOver,
      handleDragOver: this.handleDragOver,
      handleDragLeave: this.handleDragLeave,
      handleDrop: this.handleDrop
    })
  }

  discoverProviderPlugins () {
    this.uppy.iteratePlugins((plugin) => {
      if (plugin && !plugin.target && plugin.opts && plugin.opts.target === this.constructor) {
        this.addTarget(plugin)
      }
    })
  }

  install () {
    // Set default state for Dashboard
    this.setPluginState({
      isHidden: true,
      fileCardFor: null,
      activeOverlayType: null,
      showAddFilesPanel: false,
      activePickerPanel: false,
      metaFields: this.opts.metaFields,
      targets: [],
      // We'll make them visible once .containerWidth is determined
      areInsidesReadyToBeVisible: false,
      isDraggingOver: false
    })

    const { inline, closeAfterFinish } = this.opts
    if (inline && closeAfterFinish) {
      throw new Error('[Dashboard] `closeAfterFinish: true` cannot be used on an inline Dashboard, because an inline Dashboard cannot be closed at all. Either set `inline: false`, or disable the `closeAfterFinish` option.')
    }

    const { allowMultipleUploads } = this.uppy.opts
    if (allowMultipleUploads && closeAfterFinish) {
      this.uppy.log('[Dashboard] When using `closeAfterFinish`, we recommended setting the `allowMultipleUploads` option to `false` in the Uppy constructor. See https://uppy.io/docs/uppy/#allowMultipleUploads-true', 'warning')
    }

    const { target } = this.opts
    if (target) {
      this.mount(target, this)
    }

    const plugins = this.opts.plugins || []
    plugins.forEach((pluginID) => {
      const plugin = this.uppy.getPlugin(pluginID)
      if (plugin) {
        plugin.mount(this, plugin)
      }
    })

    if (!this.opts.disableStatusBar) {
      this.uppy.use(StatusBar, {
        id: `${this.id}:StatusBar`,
        target: this,
        hideUploadButton: this.opts.hideUploadButton,
        hideRetryButton: this.opts.hideRetryButton,
        hidePauseResumeButton: this.opts.hidePauseResumeButton,
        hideCancelButton: this.opts.hideCancelButton,
        showProgressDetails: this.opts.showProgressDetails,
        hideAfterFinish: this.opts.hideProgressAfterFinish,
        locale: this.opts.locale
      })
    }

    if (!this.opts.disableInformer) {
      this.uppy.use(Informer, {
        id: `${this.id}:Informer`,
        target: this
      })
    }

    if (!this.opts.disableThumbnailGenerator) {
      this.uppy.use(ThumbnailGenerator, {
        id: `${this.id}:ThumbnailGenerator`,
        thumbnailWidth: this.opts.thumbnailWidth
      })
    }

    this.discoverProviderPlugins()

    this.initEvents()
  }

  uninstall () {
    if (!this.opts.disableInformer) {
      const informer = this.uppy.getPlugin(`${this.id}:Informer`)
      // Checking if this plugin exists, in case it was removed by uppy-core
      // before the Dashboard was.
      if (informer) this.uppy.removePlugin(informer)
    }

    if (!this.opts.disableStatusBar) {
      const statusBar = this.uppy.getPlugin(`${this.id}:StatusBar`)
      if (statusBar) this.uppy.removePlugin(statusBar)
    }

    if (!this.opts.disableThumbnailGenerator) {
      const thumbnail = this.uppy.getPlugin(`${this.id}:ThumbnailGenerator`)
      if (thumbnail) this.uppy.removePlugin(thumbnail)
    }

    const plugins = this.opts.plugins || []
    plugins.forEach((pluginID) => {
      const plugin = this.uppy.getPlugin(pluginID)
      if (plugin) plugin.unmount()
    })

    this.unmount()
    this.removeEvents()
  }
}<|MERGE_RESOLUTION|>--- conflicted
+++ resolved
@@ -125,14 +125,7 @@
     // merge default options with the ones set by user
     this.opts = { ...defaultOptions, ...opts }
 
-<<<<<<< HEAD
     this.i18nInit()
-=======
-    // i18n
-    this.translator = new Translator([this.defaultLocale, this.uppy.locale, this.opts.locale])
-    this.i18n = this.translator.translate.bind(this.translator)
-    this.i18nArray = this.translator.translateArray.bind(this.translator)
->>>>>>> a06cd1dc
 
     this.openModal = this.openModal.bind(this)
     this.closeModal = this.closeModal.bind(this)
@@ -204,11 +197,7 @@
         callerPluginType !== 'progressindicator' &&
         callerPluginType !== 'presenter') {
       const msg = 'Dashboard: Modal can only be used by plugins of types: acquirer, progressindicator, presenter'
-<<<<<<< HEAD
       this.uppy.log(msg, 'error')
-=======
-      this.uppy.log(msg)
->>>>>>> a06cd1dc
       return
     }
 
