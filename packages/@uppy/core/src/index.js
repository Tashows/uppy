const Translator = require('@uppy/utils/lib/Translator')
const ee = require('namespace-emitter')
const cuid = require('cuid')
const throttle = require('lodash.throttle')
const prettyBytes = require('@uppy/utils/lib/prettyBytes')
const match = require('mime-match')
const DefaultStore = require('@uppy/store-default')
const getFileType = require('@uppy/utils/lib/getFileType')
const getFileNameAndExtension = require('@uppy/utils/lib/getFileNameAndExtension')
const generateFileID = require('@uppy/utils/lib/generateFileID')
const supportsUploadProgress = require('./supportsUploadProgress')
const { nullLogger, debugLogger } = require('./loggers')
const Plugin = require('./Plugin') // Exported from here.

class RestrictionError extends Error {
  constructor (...args) {
    super(...args)
    this.isRestriction = true
  }
}

/**
 * Uppy Core module.
 * Manages plugins, state updates, acts as an event bus,
 * adds/removes files and metadata.
 */
class Uppy {
  static VERSION = require('../package.json').version

  /**
   * Instantiate Uppy
   *
   * @param {object} opts — Uppy options
   */
  constructor (opts) {
    this.defaultLocale = {
      strings: {
        youCanOnlyUploadX: {
          0: 'You can only upload %{smart_count} file',
          1: 'You can only upload %{smart_count} files',
          2: 'You can only upload %{smart_count} files'
        },
        youHaveToAtLeastSelectX: {
          0: 'You have to select at least %{smart_count} file',
          1: 'You have to select at least %{smart_count} files',
          2: 'You have to select at least %{smart_count} files'
        },
        exceedsSize: 'This file exceeds maximum allowed size of',
        youCanOnlyUploadFileTypes: 'You can only upload: %{types}',
        companionError: 'Connection with Companion failed',
        companionAuthError: 'Authorization required',
        failedToUpload: 'Failed to upload %{file}',
        noInternetConnection: 'No Internet connection',
        connectedToInternet: 'Connected to the Internet',
        // Strings for remote providers
        noFilesFound: 'You have no files or folders here',
        selectX: {
          0: 'Select %{smart_count}',
          1: 'Select %{smart_count}',
          2: 'Select %{smart_count}'
        },
        selectAllFilesFromFolderNamed: 'Select all files from folder %{name}',
        unselectAllFilesFromFolderNamed: 'Unselect all files from folder %{name}',
        selectFileNamed: 'Select file %{name}',
        unselectFileNamed: 'Unselect file %{name}',
        openFolderNamed: 'Open folder %{name}',
        cancel: 'Cancel',
        logOut: 'Log out',
        filter: 'Filter',
        resetFilter: 'Reset filter',
        loading: 'Loading...',
        authenticateWithTitle: 'Please authenticate with %{pluginName} to select files',
        authenticateWith: 'Connect to %{pluginName}',
        emptyFolderAdded: 'No files were added from empty folder',
        folderAdded: {
          0: 'Added %{smart_count} file from %{folder}',
          1: 'Added %{smart_count} files from %{folder}',
          2: 'Added %{smart_count} files from %{folder}'
        }
      }
    }

    const defaultOptions = {
      id: 'uppy',
      autoProceed: false,
      allowMultipleUploads: true,
      debug: false,
      restrictions: {
        maxFileSize: null,
        maxNumberOfFiles: null,
        minNumberOfFiles: null,
        allowedFileTypes: null
      },
      meta: {},
      onBeforeFileAdded: (currentFile, files) => currentFile,
      onBeforeUpload: (files) => files,
      store: DefaultStore(),
      logger: nullLogger
    }

    // Merge default options with the ones set by user
    this.opts = {}
    this.setOptions(defaultOptions)
    this.setOptions(opts)

    // Support debug: true for backwards-compatability, unless logger is set in opts
    // opts instead of this.opts to avoid comparing objects — we set logger: nullLogger in defaultOptions
    if (opts && opts.logger && opts.debug) {
      this.log('You are using a custom `logger`, but also set `debug: true`, which uses built-in logger to output logs to console. Ignoring `debug: true` and using your custom `logger`.', 'warning')
    } else if (opts && opts.debug) {
      this.opts.logger = debugLogger
    }

    this.log(`Using Core v${this.constructor.VERSION}`)

<<<<<<< HEAD
    this.i18nInit()
=======
    if (this.opts.restrictions.allowedFileTypes &&
        this.opts.restrictions.allowedFileTypes !== null &&
        !Array.isArray(this.opts.restrictions.allowedFileTypes)) {
      throw new Error(`'restrictions.allowedFileTypes' must be an array`)
    }

    // i18n
    this.translator = new Translator([this.defaultLocale, this.opts.locale])
    this.locale = this.translator.locale
    this.i18n = this.translator.translate.bind(this.translator)
    this.i18nArray = this.translator.translateArray.bind(this.translator)
>>>>>>> a06cd1dc

    // Container for different types of plugins
    this.plugins = {}

    this.getState = this.getState.bind(this)
    this.getPlugin = this.getPlugin.bind(this)
    this.setFileMeta = this.setFileMeta.bind(this)
    this.setFileState = this.setFileState.bind(this)
    this.log = this.log.bind(this)
    this.info = this.info.bind(this)
    this.hideInfo = this.hideInfo.bind(this)
    this.addFile = this.addFile.bind(this)
    this.removeFile = this.removeFile.bind(this)
    this.pauseResume = this.pauseResume.bind(this)

    // ___Why throttle at 500ms?
    //    - We must throttle at >250ms for superfocus in Dashboard to work well (because animation takes 0.25s, and we want to wait for all animations to be over before refocusing).
    //    [Practical Check]: if thottle is at 100ms, then if you are uploading a file, and click 'ADD MORE FILES', - focus won't activate in Firefox.
    //    - We must throttle at around >500ms to avoid performance lags.
    //    [Practical Check] Firefox, try to upload a big file for a prolonged period of time. Laptop will start to heat up.
    this._calculateProgress = throttle(this._calculateProgress.bind(this), 500, { leading: true, trailing: true })

    this.updateOnlineStatus = this.updateOnlineStatus.bind(this)
    this.resetProgress = this.resetProgress.bind(this)

    this.pauseAll = this.pauseAll.bind(this)
    this.resumeAll = this.resumeAll.bind(this)
    this.retryAll = this.retryAll.bind(this)
    this.cancelAll = this.cancelAll.bind(this)
    this.retryUpload = this.retryUpload.bind(this)
    this.upload = this.upload.bind(this)

    this.emitter = ee()
    this.on = this.on.bind(this)
    this.off = this.off.bind(this)
    this.once = this.emitter.once.bind(this.emitter)
    this.emit = this.emitter.emit.bind(this.emitter)

    this.preProcessors = []
    this.uploaders = []
    this.postProcessors = []

    this.store = this.opts.store
    this.setState({
      plugins: {},
      files: {},
      currentUploads: {},
      allowNewUpload: true,
      capabilities: {
        uploadProgress: supportsUploadProgress(),
        individualCancellation: true,
        resumableUploads: false
      },
      totalProgress: 0,
      meta: { ...this.opts.meta },
      info: {
        isHidden: true,
        type: 'info',
        message: ''
      }
    })

    this._storeUnsubscribe = this.store.subscribe((prevState, nextState, patch) => {
      this.emit('state-update', prevState, nextState, patch)
      this.updateAll(nextState)
    })

    // Exposing uppy object on window for debugging and testing
    if (this.opts.debug && typeof window !== 'undefined') {
      window[this.opts.id] = this
    }

    this._addListeners()
  }

  on (event, callback) {
    this.emitter.on(event, callback)
    return this
  }

  off (event, callback) {
    this.emitter.off(event, callback)
    return this
  }

  /**
   * Iterate on all plugins and run `update` on them.
   * Called each time state changes.
   *
   */
  updateAll (state) {
    this.iteratePlugins(plugin => {
      plugin.update(state)
    })
  }

  /**
   * Updates state with a patch
   *
   * @param {object} patch {foo: 'bar'}
   */
  setState (patch) {
    this.store.setState(patch)
  }

  /**
   * Returns current state.
   *
   * @returns {object}
   */
  getState () {
    return this.store.getState()
  }

  /**
   * Back compat for when uppy.state is used instead of uppy.getState().
   */
  get state () {
    return this.getState()
  }

  /**
   * Shorthand to set state for a specific file.
   */
  setFileState (fileID, state) {
    if (!this.getState().files[fileID]) {
      throw new Error(`Can’t set state for ${fileID} (the file could have been removed)`)
    }

    this.setState({
      files: Object.assign({}, this.getState().files, {
        [fileID]: Object.assign({}, this.getState().files[fileID], state)
      })
    })
  }

  i18nInit () {
    this.translator = new Translator([this.defaultLocale, this.opts.locale])
    this.locale = this.translator.locale
    this.i18n = this.translator.translate.bind(this.translator)
    this.i18nArray = this.translator.translateArray.bind(this.translator)
  }

  setOptions (newOpts) {
    this.opts = {
      ...this.opts,
      ...newOpts,
      restrictions: {
        ...this.opts.restrictions,
        ...(newOpts && newOpts.restrictions)
      }
    }

    this.i18nInit()

    if (this.store) {
      this.setState() // so that UI re-renders with new options
    }
  }

  resetProgress () {
    const defaultProgress = {
      percentage: 0,
      bytesUploaded: 0,
      uploadComplete: false,
      uploadStarted: null
    }
    const files = Object.assign({}, this.getState().files)
    const updatedFiles = {}
    Object.keys(files).forEach(fileID => {
      const updatedFile = Object.assign({}, files[fileID])
      updatedFile.progress = Object.assign({}, updatedFile.progress, defaultProgress)
      updatedFiles[fileID] = updatedFile
    })

    this.setState({
      files: updatedFiles,
      totalProgress: 0
    })

    // TODO Document on the website
    this.emit('reset-progress')
  }

  addPreProcessor (fn) {
    this.preProcessors.push(fn)
  }

  removePreProcessor (fn) {
    const i = this.preProcessors.indexOf(fn)
    if (i !== -1) {
      this.preProcessors.splice(i, 1)
    }
  }

  addPostProcessor (fn) {
    this.postProcessors.push(fn)
  }

  removePostProcessor (fn) {
    const i = this.postProcessors.indexOf(fn)
    if (i !== -1) {
      this.postProcessors.splice(i, 1)
    }
  }

  addUploader (fn) {
    this.uploaders.push(fn)
  }

  removeUploader (fn) {
    const i = this.uploaders.indexOf(fn)
    if (i !== -1) {
      this.uploaders.splice(i, 1)
    }
  }

  setMeta (data) {
    const updatedMeta = Object.assign({}, this.getState().meta, data)
    const updatedFiles = Object.assign({}, this.getState().files)

    Object.keys(updatedFiles).forEach((fileID) => {
      updatedFiles[fileID] = Object.assign({}, updatedFiles[fileID], {
        meta: Object.assign({}, updatedFiles[fileID].meta, data)
      })
    })

    this.log('Adding metadata:')
    this.log(data)

    this.setState({
      meta: updatedMeta,
      files: updatedFiles
    })
  }

  setFileMeta (fileID, data) {
    const updatedFiles = Object.assign({}, this.getState().files)
    if (!updatedFiles[fileID]) {
      this.log('Was trying to set metadata for a file that has been removed: ', fileID)
      return
    }
    const newMeta = Object.assign({}, updatedFiles[fileID].meta, data)
    updatedFiles[fileID] = Object.assign({}, updatedFiles[fileID], {
      meta: newMeta
    })
    this.setState({ files: updatedFiles })
  }

  /**
   * Get a file object.
   *
   * @param {string} fileID The ID of the file object to return.
   */
  getFile (fileID) {
    return this.getState().files[fileID]
  }

  /**
   * Get all files in an array.
   */
  getFiles () {
    const { files } = this.getState()
    return Object.keys(files).map((fileID) => files[fileID])
  }

  /**
   * Check if minNumberOfFiles restriction is reached before uploading.
   *
   * @private
   */
  _checkMinNumberOfFiles (files) {
    const { minNumberOfFiles } = this.opts.restrictions
    if (Object.keys(files).length < minNumberOfFiles) {
      throw new RestrictionError(`${this.i18n('youHaveToAtLeastSelectX', { smart_count: minNumberOfFiles })}`)
    }
  }

  /**
   * Check if file passes a set of restrictions set in options: maxFileSize,
   * maxNumberOfFiles and allowedFileTypes.
   *
   * @param {object} file object to check
   * @private
   */
  _checkRestrictions (file) {
    const { maxFileSize, maxNumberOfFiles, allowedFileTypes } = this.opts.restrictions

    if (maxNumberOfFiles) {
      if (Object.keys(this.getState().files).length + 1 > maxNumberOfFiles) {
        throw new RestrictionError(`${this.i18n('youCanOnlyUploadX', { smart_count: maxNumberOfFiles })}`)
      }
    }

    if (allowedFileTypes) {
      const isCorrectFileType = allowedFileTypes.some((type) => {
        // is this is a mime-type
        if (type.indexOf('/') > -1) {
          if (!file.type) return false
          return match(file.type, type)
        }

        // otherwise this is likely an extension
        if (type[0] === '.') {
          return file.extension.toLowerCase() === type.substr(1).toLowerCase()
        }
        return false
      })

      if (!isCorrectFileType) {
        const allowedFileTypesString = allowedFileTypes.join(', ')
        throw new RestrictionError(this.i18n('youCanOnlyUploadFileTypes', { types: allowedFileTypesString }))
      }
    }

    // We can't check maxFileSize if the size is unknown.
    if (maxFileSize && file.data.size != null) {
      if (file.data.size > maxFileSize) {
        throw new RestrictionError(`${this.i18n('exceedsSize')} ${prettyBytes(maxFileSize)}`)
      }
    }
  }

  /**
   * Add a new file to `state.files`. This will run `onBeforeFileAdded`,
   * try to guess file type in a clever way, check file against restrictions,
   * and start an upload if `autoProceed === true`.
   *
   * @param {object} file object to add
   * @returns {string} id for the added file
   */
  addFile (file) {
    const { files, allowNewUpload } = this.getState()

    const onError = (msg) => {
      const err = typeof msg === 'object' ? msg : new Error(msg)
      this.log(err.message)
      this.info(err.message, 'error', 5000)
      throw err
    }

    if (allowNewUpload === false) {
      onError(new Error('Cannot add new files: already uploading.'))
    }

    const fileType = getFileType(file)
    file.type = fileType

    const onBeforeFileAddedResult = this.opts.onBeforeFileAdded(file, files)

    if (onBeforeFileAddedResult === false) {
      this.log('Not adding file because onBeforeFileAdded returned false')
      return
    }

    if (typeof onBeforeFileAddedResult === 'object' && onBeforeFileAddedResult) {
      file = onBeforeFileAddedResult
    }

    let fileName
    if (file.name) {
      fileName = file.name
    } else if (fileType.split('/')[0] === 'image') {
      fileName = fileType.split('/')[0] + '.' + fileType.split('/')[1]
    } else {
      fileName = 'noname'
    }
    const fileExtension = getFileNameAndExtension(fileName).extension
    const isRemote = file.isRemote || false

    const fileID = generateFileID(file)

    const meta = file.meta || {}
    meta.name = fileName
    meta.type = fileType

    // `null` means the size is unknown.
    const size = isFinite(file.data.size) ? file.data.size : null
    const newFile = {
      source: file.source || '',
      id: fileID,
      name: fileName,
      extension: fileExtension || '',
      meta: Object.assign({}, this.getState().meta, meta),
      type: fileType,
      data: file.data,
      progress: {
        percentage: 0,
        bytesUploaded: 0,
        bytesTotal: size,
        uploadComplete: false,
        uploadStarted: null
      },
      size: size,
      isRemote: isRemote,
      remote: file.remote || '',
      preview: file.preview
    }

    try {
      this._checkRestrictions(newFile)
    } catch (err) {
      this.emit('restriction-failed', newFile, err)
      onError(err)
    }

    this.setState({
      files: Object.assign({}, files, {
        [fileID]: newFile
      })
    })

    this.emit('file-added', newFile)
    this.log(`Added file: ${fileName}, ${fileID}, mime type: ${fileType}`)

    if (this.opts.autoProceed && !this.scheduledAutoProceed) {
      this.scheduledAutoProceed = setTimeout(() => {
        this.scheduledAutoProceed = null
        this.upload().catch((err) => {
          if (!err.isRestriction) {
            this.log(err.stack || err.message || err)
          }
        })
      }, 4)
    }

    return fileID
  }

  removeFile (fileID) {
    const { files, currentUploads } = this.getState()
    const updatedFiles = Object.assign({}, files)
    const removedFile = updatedFiles[fileID]
    delete updatedFiles[fileID]

    // Remove this file from its `currentUpload`.
    const updatedUploads = Object.assign({}, currentUploads)
    const removeUploads = []
    Object.keys(updatedUploads).forEach((uploadID) => {
      const newFileIDs = currentUploads[uploadID].fileIDs.filter((uploadFileID) => uploadFileID !== fileID)
      // Remove the upload if no files are associated with it anymore.
      if (newFileIDs.length === 0) {
        removeUploads.push(uploadID)
        return
      }

      updatedUploads[uploadID] = Object.assign({}, currentUploads[uploadID], {
        fileIDs: newFileIDs
      })
    })

    this.setState({
      currentUploads: updatedUploads,
      files: updatedFiles,
      ...(
        // If this is the last file we just removed - allow new uploads!
        Object.keys(updatedFiles).length === 0 &&
        { allowNewUpload: true }
      )
    })

    removeUploads.forEach((uploadID) => {
      this._removeUpload(uploadID)
    })

    this._calculateTotalProgress()
    this.emit('file-removed', removedFile)
    this.log(`File removed: ${removedFile.id}`)
  }

  pauseResume (fileID) {
    if (!this.getState().capabilities.resumableUploads ||
         this.getFile(fileID).uploadComplete) {
      return
    }

    const wasPaused = this.getFile(fileID).isPaused || false
    const isPaused = !wasPaused

    this.setFileState(fileID, {
      isPaused: isPaused
    })

    this.emit('upload-pause', fileID, isPaused)

    return isPaused
  }

  pauseAll () {
    const updatedFiles = Object.assign({}, this.getState().files)
    const inProgressUpdatedFiles = Object.keys(updatedFiles).filter((file) => {
      return !updatedFiles[file].progress.uploadComplete &&
             updatedFiles[file].progress.uploadStarted
    })

    inProgressUpdatedFiles.forEach((file) => {
      const updatedFile = Object.assign({}, updatedFiles[file], {
        isPaused: true
      })
      updatedFiles[file] = updatedFile
    })
    this.setState({ files: updatedFiles })

    this.emit('pause-all')
  }

  resumeAll () {
    const updatedFiles = Object.assign({}, this.getState().files)
    const inProgressUpdatedFiles = Object.keys(updatedFiles).filter((file) => {
      return !updatedFiles[file].progress.uploadComplete &&
             updatedFiles[file].progress.uploadStarted
    })

    inProgressUpdatedFiles.forEach((file) => {
      const updatedFile = Object.assign({}, updatedFiles[file], {
        isPaused: false,
        error: null
      })
      updatedFiles[file] = updatedFile
    })
    this.setState({ files: updatedFiles })

    this.emit('resume-all')
  }

  retryAll () {
    const updatedFiles = Object.assign({}, this.getState().files)
    const filesToRetry = Object.keys(updatedFiles).filter(file => {
      return updatedFiles[file].error
    })

    filesToRetry.forEach((file) => {
      const updatedFile = Object.assign({}, updatedFiles[file], {
        isPaused: false,
        error: null
      })
      updatedFiles[file] = updatedFile
    })
    this.setState({
      files: updatedFiles,
      error: null
    })

    this.emit('retry-all', filesToRetry)

    const uploadID = this._createUpload(filesToRetry)
    return this._runUpload(uploadID)
  }

  cancelAll () {
    this.emit('cancel-all')

    const files = Object.keys(this.getState().files)
    files.forEach((fileID) => {
      this.removeFile(fileID)
    })

    this.setState({
      totalProgress: 0,
      error: null
    })
  }

  retryUpload (fileID) {
    this.setFileState(fileID, {
      error: null,
      isPaused: false
    })

    this.emit('upload-retry', fileID)

    const uploadID = this._createUpload([fileID])
    return this._runUpload(uploadID)
  }

  reset () {
    this.cancelAll()
  }

  _calculateProgress (file, data) {
    if (!this.getFile(file.id)) {
      this.log(`Not setting progress for a file that has been removed: ${file.id}`)
      return
    }

    // bytesTotal may be null or zero; in that case we can't divide by it
    const canHavePercentage = isFinite(data.bytesTotal) && data.bytesTotal > 0
    this.setFileState(file.id, {
      progress: Object.assign({}, this.getFile(file.id).progress, {
        bytesUploaded: data.bytesUploaded,
        bytesTotal: data.bytesTotal,
        percentage: canHavePercentage
          // TODO(goto-bus-stop) flooring this should probably be the choice of the UI?
          // we get more accurate calculations if we don't round this at all.
          ? Math.round(data.bytesUploaded / data.bytesTotal * 100)
          : 0
      })
    })

    this._calculateTotalProgress()
  }

  _calculateTotalProgress () {
    // calculate total progress, using the number of files currently uploading,
    // multiplied by 100 and the summ of individual progress of each file
    const files = this.getFiles()

    const inProgress = files.filter((file) => {
      return file.progress.uploadStarted
    })

    if (inProgress.length === 0) {
      this.emit('progress', 0)
      this.setState({ totalProgress: 0 })
      return
    }

    const sizedFiles = inProgress.filter((file) => file.progress.bytesTotal != null)
    const unsizedFiles = inProgress.filter((file) => file.progress.bytesTotal == null)

    if (sizedFiles.length === 0) {
      const progressMax = inProgress.length * 100
      const currentProgress = unsizedFiles.reduce((acc, file) => {
        return acc + file.progress.percentage
      }, 0)
      const totalProgress = Math.round(currentProgress / progressMax * 100)
      this.setState({ totalProgress })
      return
    }

    let totalSize = sizedFiles.reduce((acc, file) => {
      return acc + file.progress.bytesTotal
    }, 0)
    const averageSize = totalSize / sizedFiles.length
    totalSize += averageSize * unsizedFiles.length

    let uploadedSize = 0
    sizedFiles.forEach((file) => {
      uploadedSize += file.progress.bytesUploaded
    })
    unsizedFiles.forEach((file) => {
      uploadedSize += averageSize * (file.progress.percentage || 0) / 100
    })

    let totalProgress = totalSize === 0
      ? 0
      : Math.round(uploadedSize / totalSize * 100)

    // hot fix, because:
    // uploadedSize ended up larger than totalSize, resulting in 1325% total
    if (totalProgress > 100) {
      totalProgress = 100
    }

    this.setState({ totalProgress })
    this.emit('progress', totalProgress)
  }

  /**
   * Registers listeners for all global actions, like:
   * `error`, `file-removed`, `upload-progress`
   */
  _addListeners () {
    this.on('error', (error) => {
      this.setState({ error: error.message })
    })

    this.on('upload-error', (file, error, response) => {
      this.setFileState(file.id, {
        error: error.message,
        response
      })

      this.setState({ error: error.message })

      let message = this.i18n('failedToUpload', { file: file.name })
      if (typeof error === 'object' && error.message) {
        message = { message: message, details: error.message }
      }
      this.info(message, 'error', 5000)
    })

    this.on('upload', () => {
      this.setState({ error: null })
    })

    this.on('upload-started', (file, upload) => {
      if (!this.getFile(file.id)) {
        this.log(`Not setting progress for a file that has been removed: ${file.id}`)
        return
      }
      this.setFileState(file.id, {
        progress: {
          uploadStarted: Date.now(),
          uploadComplete: false,
          percentage: 0,
          bytesUploaded: 0,
          bytesTotal: file.size
        }
      })
    })

    this.on('upload-progress', this._calculateProgress)

    this.on('upload-success', (file, uploadResp) => {
      const currentProgress = this.getFile(file.id).progress
      this.setFileState(file.id, {
        progress: Object.assign({}, currentProgress, {
          uploadComplete: true,
          percentage: 100,
          bytesUploaded: currentProgress.bytesTotal
        }),
        response: uploadResp,
        uploadURL: uploadResp.uploadURL,
        isPaused: false
      })

      this._calculateTotalProgress()
    })

    this.on('preprocess-progress', (file, progress) => {
      if (!this.getFile(file.id)) {
        this.log(`Not setting progress for a file that has been removed: ${file.id}`)
        return
      }
      this.setFileState(file.id, {
        progress: Object.assign({}, this.getFile(file.id).progress, {
          preprocess: progress
        })
      })
    })

    this.on('preprocess-complete', (file) => {
      if (!this.getFile(file.id)) {
        this.log(`Not setting progress for a file that has been removed: ${file.id}`)
        return
      }
      const files = Object.assign({}, this.getState().files)
      files[file.id] = Object.assign({}, files[file.id], {
        progress: Object.assign({}, files[file.id].progress)
      })
      delete files[file.id].progress.preprocess

      this.setState({ files: files })
    })

    this.on('postprocess-progress', (file, progress) => {
      if (!this.getFile(file.id)) {
        this.log(`Not setting progress for a file that has been removed: ${file.id}`)
        return
      }
      this.setFileState(file.id, {
        progress: Object.assign({}, this.getState().files[file.id].progress, {
          postprocess: progress
        })
      })
    })

    this.on('postprocess-complete', (file) => {
      if (!this.getFile(file.id)) {
        this.log(`Not setting progress for a file that has been removed: ${file.id}`)
        return
      }
      const files = Object.assign({}, this.getState().files)
      files[file.id] = Object.assign({}, files[file.id], {
        progress: Object.assign({}, files[file.id].progress)
      })
      delete files[file.id].progress.postprocess
      // TODO should we set some kind of `fullyComplete` property on the file object
      // so it's easier to see that the file is upload…fully complete…rather than
      // what we have to do now (`uploadComplete && !postprocess`)

      this.setState({ files: files })
    })

    this.on('restored', () => {
      // Files may have changed--ensure progress is still accurate.
      this._calculateTotalProgress()
    })

    // show informer if offline
    if (typeof window !== 'undefined' && window.addEventListener) {
      window.addEventListener('online', () => this.updateOnlineStatus())
      window.addEventListener('offline', () => this.updateOnlineStatus())
      setTimeout(() => this.updateOnlineStatus(), 3000)
    }
  }

  updateOnlineStatus () {
    const online =
      typeof window.navigator.onLine !== 'undefined'
        ? window.navigator.onLine
        : true
    if (!online) {
      this.emit('is-offline')
      this.info(this.i18n('noInternetConnection'), 'error', 0)
      this.wasOffline = true
    } else {
      this.emit('is-online')
      if (this.wasOffline) {
        this.emit('back-online')
        this.info(this.i18n('connectedToInternet'), 'success', 3000)
        this.wasOffline = false
      }
    }
  }

  getID () {
    return this.opts.id
  }

  /**
   * Registers a plugin with Core.
   *
   * @param {object} Plugin object
   * @param {object} [opts] object with options to be passed to Plugin
   * @returns {object} self for chaining
   */
  use (Plugin, opts) {
    if (typeof Plugin !== 'function') {
      const msg = `Expected a plugin class, but got ${Plugin === null ? 'null' : typeof Plugin}.` +
        ' Please verify that the plugin was imported and spelled correctly.'
      throw new TypeError(msg)
    }

    // Instantiate
    const plugin = new Plugin(this, opts)
    const pluginId = plugin.id
    this.plugins[plugin.type] = this.plugins[plugin.type] || []

    if (!pluginId) {
      throw new Error('Your plugin must have an id')
    }

    if (!plugin.type) {
      throw new Error('Your plugin must have a type')
    }

    const existsPluginAlready = this.getPlugin(pluginId)
    if (existsPluginAlready) {
      const msg = `Already found a plugin named '${existsPluginAlready.id}'. ` +
        `Tried to use: '${pluginId}'.\n` +
        `Uppy plugins must have unique 'id' options. See https://uppy.io/docs/plugins/#id.`
      throw new Error(msg)
    }

    if (Plugin.VERSION) {
      this.log(`Using ${pluginId} v${Plugin.VERSION}`)
    }

    this.plugins[plugin.type].push(plugin)
    plugin.install()

    return this
  }

  /**
   * Find one Plugin by name.
   *
   * @param {string} id plugin id
   * @returns {object|boolean}
   */
  getPlugin (id) {
    let foundPlugin = null
    this.iteratePlugins((plugin) => {
      if (plugin.id === id) {
        foundPlugin = plugin
        return false
      }
    })
    return foundPlugin
  }

  /**
   * Iterate through all `use`d plugins.
   *
   * @param {Function} method that will be run on each plugin
   */
  iteratePlugins (method) {
    Object.keys(this.plugins).forEach(pluginType => {
      this.plugins[pluginType].forEach(method)
    })
  }

  /**
   * Uninstall and remove a plugin.
   *
   * @param {object} instance The plugin instance to remove.
   */
  removePlugin (instance) {
    this.log(`Removing plugin ${instance.id}`)
    this.emit('plugin-remove', instance)

    if (instance.uninstall) {
      instance.uninstall()
    }

    const list = this.plugins[instance.type].slice()
    const index = list.indexOf(instance)
    if (index !== -1) {
      list.splice(index, 1)
      this.plugins[instance.type] = list
    }

    const updatedState = this.getState()
    delete updatedState.plugins[instance.id]
    this.setState(updatedState)
  }

  /**
   * Uninstall all plugins and close down this Uppy instance.
   */
  close () {
    this.log(`Closing Uppy instance ${this.opts.id}: removing all files and uninstalling plugins`)

    this.reset()

    this._storeUnsubscribe()

    this.iteratePlugins((plugin) => {
      this.removePlugin(plugin)
    })
  }

  /**
   * Set info message in `state.info`, so that UI plugins like `Informer`
   * can display the message.
   *
   * @param {string | object} message Message to be displayed by the informer
   * @param {string} [type]
   * @param {number} [duration]
   */

  info (message, type = 'info', duration = 3000) {
    const isComplexMessage = typeof message === 'object'

    this.setState({
      info: {
        isHidden: false,
        type: type,
        message: isComplexMessage ? message.message : message,
        details: isComplexMessage ? message.details : null
      }
    })

    this.emit('info-visible')

    clearTimeout(this.infoTimeoutID)
    if (duration === 0) {
      this.infoTimeoutID = undefined
      return
    }

    // hide the informer after `duration` milliseconds
    this.infoTimeoutID = setTimeout(this.hideInfo, duration)
  }

  hideInfo () {
    const newInfo = Object.assign({}, this.getState().info, {
      isHidden: true
    })
    this.setState({
      info: newInfo
    })
    this.emit('info-hidden')
  }

  /**
   * Passes messages to a function, provided in `opts.logger`.
   * If `opts.logger: Uppy.debugLogger` or `opts.debug: true`, logs to the browser console.
   *
   * @param {string|object} message to log
   * @param {string} [type] optional `error` or `warning`
   */
  log (message, type) {
    const { logger } = this.opts
    switch (type) {
      case 'error': logger.error(message); break
      case 'warning': logger.warn(message); break
      default: logger.debug(message); break
    }
  }

  /**
   * Obsolete, event listeners are now added in the constructor.
   */
  run () {
    this.log('Calling run() is no longer necessary.', 'warning')
    return this
  }

  /**
   * Restore an upload by its ID.
   */
  restore (uploadID) {
    this.log(`Core: attempting to restore upload "${uploadID}"`)

    if (!this.getState().currentUploads[uploadID]) {
      this._removeUpload(uploadID)
      return Promise.reject(new Error('Nonexistent upload'))
    }

    return this._runUpload(uploadID)
  }

  /**
   * Create an upload for a bunch of files.
   *
   * @param {Array<string>} fileIDs File IDs to include in this upload.
   * @returns {string} ID of this upload.
   */
  _createUpload (fileIDs) {
    const { allowNewUpload, currentUploads } = this.getState()
    if (!allowNewUpload) {
      throw new Error('Cannot create a new upload: already uploading.')
    }

    const uploadID = cuid()

    this.emit('upload', {
      id: uploadID,
      fileIDs: fileIDs
    })

    this.setState({
      allowNewUpload: this.opts.allowMultipleUploads !== false,

      currentUploads: {
        ...currentUploads,
        [uploadID]: {
          fileIDs: fileIDs,
          step: 0,
          result: {}
        }
      }
    })

    return uploadID
  }

  _getUpload (uploadID) {
    const { currentUploads } = this.getState()

    return currentUploads[uploadID]
  }

  /**
   * Add data to an upload's result object.
   *
   * @param {string} uploadID The ID of the upload.
   * @param {object} data Data properties to add to the result object.
   */
  addResultData (uploadID, data) {
    if (!this._getUpload(uploadID)) {
      this.log(`Not setting result for an upload that has been removed: ${uploadID}`)
      return
    }
    const currentUploads = this.getState().currentUploads
    const currentUpload = Object.assign({}, currentUploads[uploadID], {
      result: Object.assign({}, currentUploads[uploadID].result, data)
    })
    this.setState({
      currentUploads: Object.assign({}, currentUploads, {
        [uploadID]: currentUpload
      })
    })
  }

  /**
   * Remove an upload, eg. if it has been canceled or completed.
   *
   * @param {string} uploadID The ID of the upload.
   */
  _removeUpload (uploadID) {
    const currentUploads = Object.assign({}, this.getState().currentUploads)
    delete currentUploads[uploadID]

    this.setState({
      currentUploads: currentUploads
    })
  }

  /**
   * Run an upload. This picks up where it left off in case the upload is being restored.
   *
   * @private
   */
  _runUpload (uploadID) {
    const uploadData = this.getState().currentUploads[uploadID]
    const restoreStep = uploadData.step

    const steps = [
      ...this.preProcessors,
      ...this.uploaders,
      ...this.postProcessors
    ]
    let lastStep = Promise.resolve()
    steps.forEach((fn, step) => {
      // Skip this step if we are restoring and have already completed this step before.
      if (step < restoreStep) {
        return
      }

      lastStep = lastStep.then(() => {
        const { currentUploads } = this.getState()
        const currentUpload = currentUploads[uploadID]
        if (!currentUpload) {
          return
        }

        const updatedUpload = Object.assign({}, currentUpload, {
          step: step
        })
        this.setState({
          currentUploads: Object.assign({}, currentUploads, {
            [uploadID]: updatedUpload
          })
        })

        // TODO give this the `updatedUpload` object as its only parameter maybe?
        // Otherwise when more metadata may be added to the upload this would keep getting more parameters
        return fn(updatedUpload.fileIDs, uploadID)
      }).then((result) => {
        return null
      })
    })

    // Not returning the `catch`ed promise, because we still want to return a rejected
    // promise from this method if the upload failed.
    lastStep.catch((err) => {
      this.emit('error', err, uploadID)
      this._removeUpload(uploadID)
    })

    return lastStep.then(() => {
      // Set result data.
      const { currentUploads } = this.getState()
      const currentUpload = currentUploads[uploadID]
      if (!currentUpload) {
        return
      }

      const files = currentUpload.fileIDs
        .map((fileID) => this.getFile(fileID))
      const successful = files.filter((file) => !file.error)
      const failed = files.filter((file) => file.error)
      this.addResultData(uploadID, { successful, failed, uploadID })
    }).then(() => {
      // Emit completion events.
      // This is in a separate function so that the `currentUploads` variable
      // always refers to the latest state. In the handler right above it refers
      // to an outdated object without the `.result` property.
      const { currentUploads } = this.getState()
      if (!currentUploads[uploadID]) {
        return
      }
      const currentUpload = currentUploads[uploadID]
      const result = currentUpload.result
      this.emit('complete', result)

      this._removeUpload(uploadID)

      return result
    }).then((result) => {
      if (result == null) {
        this.log(`Not setting result for an upload that has been removed: ${uploadID}`)
      }
      return result
    })
  }

  /**
   * Start an upload for all the files that are not currently being uploaded.
   *
   * @returns {Promise}
   */
  upload () {
    if (!this.plugins.uploader) {
      this.log('No uploader type plugins are used', 'warning')
    }

    let files = this.getState().files

    const onBeforeUploadResult = this.opts.onBeforeUpload(files)

    if (onBeforeUploadResult === false) {
      return Promise.reject(new Error('Not starting the upload because onBeforeUpload returned false'))
    }

    if (onBeforeUploadResult && typeof onBeforeUploadResult === 'object') {
      files = onBeforeUploadResult
    }

    return Promise.resolve()
      .then(() => this._checkMinNumberOfFiles(files))
      .then(() => {
        const { currentUploads } = this.getState()
        // get a list of files that are currently assigned to uploads
        const currentlyUploadingFiles = Object.keys(currentUploads).reduce((prev, curr) => prev.concat(currentUploads[curr].fileIDs), [])

        const waitingFileIDs = []
        Object.keys(files).forEach((fileID) => {
          const file = this.getFile(fileID)
          // if the file hasn't started uploading and hasn't already been assigned to an upload..
          if ((!file.progress.uploadStarted) && (currentlyUploadingFiles.indexOf(fileID) === -1)) {
            waitingFileIDs.push(file.id)
          }
        })

        const uploadID = this._createUpload(waitingFileIDs)
        return this._runUpload(uploadID)
      })
      .catch((err) => {
        const message = typeof err === 'object' ? err.message : err
        const details = (typeof err === 'object' && err.details) ? err.details : ''

        if (err.isRestriction) {
          this.emit('restriction-failed', null, err)
          this.log(`${message} ${details}`, 'info')
          this.info({ message: message, details: details }, 'info', 5000)
        } else {
          this.log(`${message} ${details}`, 'error')
          this.info({ message: message, details: details }, 'error', 5000)
        }

        throw (typeof err === 'object' ? err : new Error(err))
      })
  }
}

module.exports = function (opts) {
  return new Uppy(opts)
}

// Expose class constructor.
module.exports.Uppy = Uppy
module.exports.Plugin = Plugin
module.exports.debugLogger = debugLogger<|MERGE_RESOLUTION|>--- conflicted
+++ resolved
@@ -113,21 +113,13 @@
 
     this.log(`Using Core v${this.constructor.VERSION}`)
 
-<<<<<<< HEAD
+    if (this.opts.restrictions.allowedFileTypes &&
+      this.opts.restrictions.allowedFileTypes !== null &&
+      !Array.isArray(this.opts.restrictions.allowedFileTypes)) {
+      throw new Error(`'restrictions.allowedFileTypes' must be an array`)
+    }
+
     this.i18nInit()
-=======
-    if (this.opts.restrictions.allowedFileTypes &&
-        this.opts.restrictions.allowedFileTypes !== null &&
-        !Array.isArray(this.opts.restrictions.allowedFileTypes)) {
-      throw new Error(`'restrictions.allowedFileTypes' must be an array`)
-    }
-
-    // i18n
-    this.translator = new Translator([this.defaultLocale, this.opts.locale])
-    this.locale = this.translator.locale
-    this.i18n = this.translator.translate.bind(this.translator)
-    this.i18nArray = this.translator.translateArray.bind(this.translator)
->>>>>>> a06cd1dc
 
     // Container for different types of plugins
     this.plugins = {}
