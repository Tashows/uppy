const Translator = require('@uppy/utils/lib/Translator')
const ee = require('namespace-emitter')
const cuid = require('cuid')
const throttle = require('lodash.throttle')
const prettyBytes = require('@uppy/utils/lib/prettyBytes')
const match = require('mime-match')
const DefaultStore = require('@uppy/store-default')
const getFileType = require('@uppy/utils/lib/getFileType')
const getFileNameAndExtension = require('@uppy/utils/lib/getFileNameAndExtension')
const generateFileID = require('@uppy/utils/lib/generateFileID')
const supportsUploadProgress = require('./supportsUploadProgress')
const { nullLogger, debugLogger } = require('./loggers')
const Plugin = require('./Plugin') // Exported from here.

class RestrictionError extends Error {
  constructor (...args) {
    super(...args)
    this.isRestriction = true
  }
}

/**
 * Uppy Core module.
 * Manages plugins, state updates, acts as an event bus,
 * adds/removes files and metadata.
 */
class Uppy {
  static VERSION = require('../package.json').version

  /**
   * Instantiate Uppy
   *
   * @param {object} opts — Uppy options
   */
  constructor (opts) {
    this.defaultLocale = {
      strings: {
        youCanOnlyUploadX: {
          0: 'You can only upload %{smart_count} file',
          1: 'You can only upload %{smart_count} files',
          2: 'You can only upload %{smart_count} files'
        },
        youHaveToAtLeastSelectX: {
          0: 'You have to select at least %{smart_count} file',
          1: 'You have to select at least %{smart_count} files',
          2: 'You have to select at least %{smart_count} files'
        },
        exceedsSize: 'This file exceeds maximum allowed size of',
        youCanOnlyUploadFileTypes: 'You can only upload: %{types}',
        companionError: 'Connection with Companion failed',
        companionAuthError: 'Authorization required',
        failedToUpload: 'Failed to upload %{file}',
        noInternetConnection: 'No Internet connection',
        connectedToInternet: 'Connected to the Internet',
        // Strings for remote providers
        noFilesFound: 'You have no files or folders here',
        selectX: {
          0: 'Select %{smart_count}',
          1: 'Select %{smart_count}',
          2: 'Select %{smart_count}'
        },
        selectAllFilesFromFolderNamed: 'Select all files from folder %{name}',
        unselectAllFilesFromFolderNamed: 'Unselect all files from folder %{name}',
        selectFileNamed: 'Select file %{name}',
        unselectFileNamed: 'Unselect file %{name}',
        openFolderNamed: 'Open folder %{name}',
        cancel: 'Cancel',
        logOut: 'Log out',
        filter: 'Filter',
        resetFilter: 'Reset filter',
        loading: 'Loading...',
        authenticateWithTitle: 'Please authenticate with %{pluginName} to select files',
        authenticateWith: 'Connect to %{pluginName}',
        emptyFolderAdded: 'No files were added from empty folder',
        folderAdded: {
          0: 'Added %{smart_count} file from %{folder}',
          1: 'Added %{smart_count} files from %{folder}',
          2: 'Added %{smart_count} files from %{folder}'
        }
      }
    }

    // set default options
    const defaultOptions = {
      id: 'uppy',
      autoProceed: false,
      allowMultipleUploads: true,
      debug: false,
      restrictions: {
        maxFileSize: null,
        maxNumberOfFiles: null,
        minNumberOfFiles: null,
        allowedFileTypes: null
      },
      meta: {},
      onBeforeFileAdded: (currentFile, files) => currentFile,
      onBeforeUpload: (files) => files,
      store: DefaultStore(),
      logger: nullLogger
    }

    // Merge default options with the ones set by user
    this.opts = Object.assign({}, defaultOptions, opts)
    this.opts.restrictions = Object.assign({}, defaultOptions.restrictions, this.opts.restrictions)

    // Support debug: true for backwards-compatability, unless logger is set in opts
    // opts instead of this.opts to avoid comparing objects — we set logger: nullLogger in defaultOptions
    if (opts && opts.logger && opts.debug) {
      this.log('You are using a custom `logger`, but also set `debug: true`, which uses built-in logger to output logs to console. Ignoring `debug: true` and using your custom `logger`.', 'warning')
    } else if (opts && opts.debug) {
      this.opts.logger = debugLogger
    }

    this.log(`Using Core v${this.constructor.VERSION}`)

    if (this.opts.restrictions.allowedFileTypes &&
        this.opts.restrictions.allowedFileTypes !== null &&
        !Array.isArray(this.opts.restrictions.allowedFileTypes)) {
      throw new Error(`'restrictions.allowedFileTypes' must be an array`)
    }

    // i18n
    this.translator = new Translator([this.defaultLocale, this.opts.locale])
    this.locale = this.translator.locale
    this.i18n = this.translator.translate.bind(this.translator)
    this.i18nArray = this.translator.translateArray.bind(this.translator)

    // Container for different types of plugins
    this.plugins = {}

    this.getState = this.getState.bind(this)
    this.getPlugin = this.getPlugin.bind(this)
    this.setFileMeta = this.setFileMeta.bind(this)
    this.setFileState = this.setFileState.bind(this)
    this.log = this.log.bind(this)
    this.info = this.info.bind(this)
    this.hideInfo = this.hideInfo.bind(this)
    this.addFile = this.addFile.bind(this)
    this.removeFile = this.removeFile.bind(this)
    this.pauseResume = this.pauseResume.bind(this)

    // ___Why throttle at 500ms?
    //    - We must throttle at >250ms for superfocus in Dashboard to work well (because animation takes 0.25s, and we want to wait for all animations to be over before refocusing).
    //    [Practical Check]: if thottle is at 100ms, then if you are uploading a file, and click 'ADD MORE FILES', - focus won't activate in Firefox.
    //    - We must throttle at around >500ms to avoid performance lags.
    //    [Practical Check] Firefox, try to upload a big file for a prolonged period of time. Laptop will start to heat up.
    this._calculateProgress = throttle(this._calculateProgress.bind(this), 500, { leading: true, trailing: true })

    this.updateOnlineStatus = this.updateOnlineStatus.bind(this)
    this.resetProgress = this.resetProgress.bind(this)

    this.pauseAll = this.pauseAll.bind(this)
    this.resumeAll = this.resumeAll.bind(this)
    this.retryAll = this.retryAll.bind(this)
    this.cancelAll = this.cancelAll.bind(this)
    this.retryUpload = this.retryUpload.bind(this)
    this.upload = this.upload.bind(this)

    this.emitter = ee()
    this.on = this.on.bind(this)
    this.off = this.off.bind(this)
    this.once = this.emitter.once.bind(this.emitter)
    this.emit = this.emitter.emit.bind(this.emitter)

    this.preProcessors = []
    this.uploaders = []
    this.postProcessors = []

    this.store = this.opts.store
    this.setState({
      plugins: {},
      files: {},
      currentUploads: {},
      allowNewUpload: true,
      capabilities: {
        uploadProgress: supportsUploadProgress(),
        individualCancellation: true,
        resumableUploads: false
      },
      totalProgress: 0,
      meta: { ...this.opts.meta },
      info: {
        isHidden: true,
        type: 'info',
        message: ''
      }
    })

    this._storeUnsubscribe = this.store.subscribe((prevState, nextState, patch) => {
      this.emit('state-update', prevState, nextState, patch)
      this.updateAll(nextState)
    })

    // Exposing uppy object on window for debugging and testing
    if (this.opts.debug && typeof window !== 'undefined') {
      window[this.opts.id] = this
    }

    this._addListeners()
  }

  on (event, callback) {
    this.emitter.on(event, callback)
    return this
  }

  off (event, callback) {
    this.emitter.off(event, callback)
    return this
  }

  /**
   * Iterate on all plugins and run `update` on them.
   * Called each time state changes.
   *
   */
  updateAll (state) {
    this.iteratePlugins(plugin => {
      plugin.update(state)
    })
  }

  /**
   * Updates state with a patch
   *
   * @param {object} patch {foo: 'bar'}
   */
  setState (patch) {
    this.store.setState(patch)
  }

  /**
   * Returns current state.
   *
   * @returns {object}
   */
  getState () {
    return this.store.getState()
  }

  /**
   * Back compat for when uppy.state is used instead of uppy.getState().
   */
  get state () {
    return this.getState()
  }

  /**
   * Shorthand to set state for a specific file.
   */
  setFileState (fileID, state) {
    if (!this.getState().files[fileID]) {
      throw new Error(`Can’t set state for ${fileID} (the file could have been removed)`)
    }

    this.setState({
      files: Object.assign({}, this.getState().files, {
        [fileID]: Object.assign({}, this.getState().files[fileID], state)
      })
    })
  }

  resetProgress () {
    const defaultProgress = {
      percentage: 0,
      bytesUploaded: 0,
      uploadComplete: false,
      uploadStarted: null
    }
    const files = Object.assign({}, this.getState().files)
    const updatedFiles = {}
    Object.keys(files).forEach(fileID => {
      const updatedFile = Object.assign({}, files[fileID])
      updatedFile.progress = Object.assign({}, updatedFile.progress, defaultProgress)
      updatedFiles[fileID] = updatedFile
    })

    this.setState({
      files: updatedFiles,
      totalProgress: 0
    })

    // TODO Document on the website
    this.emit('reset-progress')
  }

  addPreProcessor (fn) {
    this.preProcessors.push(fn)
  }

  removePreProcessor (fn) {
    const i = this.preProcessors.indexOf(fn)
    if (i !== -1) {
      this.preProcessors.splice(i, 1)
    }
  }

  addPostProcessor (fn) {
    this.postProcessors.push(fn)
  }

  removePostProcessor (fn) {
    const i = this.postProcessors.indexOf(fn)
    if (i !== -1) {
      this.postProcessors.splice(i, 1)
    }
  }

  addUploader (fn) {
    this.uploaders.push(fn)
  }

  removeUploader (fn) {
    const i = this.uploaders.indexOf(fn)
    if (i !== -1) {
      this.uploaders.splice(i, 1)
    }
  }

  setMeta (data) {
    const updatedMeta = Object.assign({}, this.getState().meta, data)
    const updatedFiles = Object.assign({}, this.getState().files)

    Object.keys(updatedFiles).forEach((fileID) => {
      updatedFiles[fileID] = Object.assign({}, updatedFiles[fileID], {
        meta: Object.assign({}, updatedFiles[fileID].meta, data)
      })
    })

    this.log('Adding metadata:')
    this.log(data)

    this.setState({
      meta: updatedMeta,
      files: updatedFiles
    })
  }

  setFileMeta (fileID, data) {
    const updatedFiles = Object.assign({}, this.getState().files)
    if (!updatedFiles[fileID]) {
      this.log('Was trying to set metadata for a file that has been removed: ', fileID)
      return
    }
    const newMeta = Object.assign({}, updatedFiles[fileID].meta, data)
    updatedFiles[fileID] = Object.assign({}, updatedFiles[fileID], {
      meta: newMeta
    })
    this.setState({ files: updatedFiles })
  }

  /**
   * Get a file object.
   *
   * @param {string} fileID The ID of the file object to return.
   */
  getFile (fileID) {
    return this.getState().files[fileID]
  }

  /**
   * Get all files in an array.
   */
  getFiles () {
    const { files } = this.getState()
    return Object.keys(files).map((fileID) => files[fileID])
  }

  /**
   * Check if minNumberOfFiles restriction is reached before uploading.
   *
   * @private
   */
  _checkMinNumberOfFiles (files) {
    const { minNumberOfFiles } = this.opts.restrictions
    if (Object.keys(files).length < minNumberOfFiles) {
      throw new RestrictionError(`${this.i18n('youHaveToAtLeastSelectX', { smart_count: minNumberOfFiles })}`)
    }
  }

  /**
   * Check if file passes a set of restrictions set in options: maxFileSize,
   * maxNumberOfFiles and allowedFileTypes.
   *
   * @param {object} file object to check
   * @private
   */
  _checkRestrictions (file) {
    const { maxFileSize, maxNumberOfFiles, allowedFileTypes } = this.opts.restrictions

    if (maxNumberOfFiles) {
      if (Object.keys(this.getState().files).length + 1 > maxNumberOfFiles) {
        throw new RestrictionError(`${this.i18n('youCanOnlyUploadX', { smart_count: maxNumberOfFiles })}`)
      }
    }

    if (allowedFileTypes) {
      const isCorrectFileType = allowedFileTypes.some((type) => {
        // is this is a mime-type
        if (type.indexOf('/') > -1) {
          if (!file.type) return false
          return match(file.type, type)
        }

        // otherwise this is likely an extension
        if (type[0] === '.') {
          return file.extension.toLowerCase() === type.substr(1).toLowerCase()
        }
        return false
      })

      if (!isCorrectFileType) {
        const allowedFileTypesString = allowedFileTypes.join(', ')
        throw new RestrictionError(this.i18n('youCanOnlyUploadFileTypes', { types: allowedFileTypesString }))
      }
    }

    // We can't check maxFileSize if the size is unknown.
    if (maxFileSize && file.data.size != null) {
      if (file.data.size > maxFileSize) {
        throw new RestrictionError(`${this.i18n('exceedsSize')} ${prettyBytes(maxFileSize)}`)
      }
    }
  }

  _showOrLogErrorAndThrow (err, showInformer = true) {
    const message = typeof err === 'object' ? err.message : err
    const details = (typeof err === 'object' && err.details) ? err.details : ''

    // Restriction errors should be logged, but not as errors,
    // as they are expected and shown in the UI.
    if (err.isRestriction) {
      this.log(`${message} ${details}`)
    } else {
      this.log(`${message} ${details}`, 'error')
    }

    // Sometimes informer has to be shown manually by the developer,
    // for example, in `onBeforeFileAdded`.
    if (showInformer) {
      this.info({ message: message, details: details }, 'error', 5000)
    }

    throw (typeof err === 'object' ? err : new Error(err))
  }

  /**
   * Add a new file to `state.files`. This will run `onBeforeFileAdded`,
   * try to guess file type in a clever way, check file against restrictions,
   * and start an upload if `autoProceed === true`.
   *
   * @param {object} file object to add
   * @returns {string} id for the added file
   */
  addFile (file) {
    const { files, allowNewUpload } = this.getState()

    if (allowNewUpload === false) {
      this._showOrLogErrorAndThrow(new RestrictionError('Cannot add new files: already uploading.'))
    }

    const fileType = getFileType(file)
    file.type = fileType

    const onBeforeFileAddedResult = this.opts.onBeforeFileAdded(file, files)

    if (onBeforeFileAddedResult === false) {
      // Don’t show UI info for this error, as it should be done by the developer
      this._showOrLogErrorAndThrow(new RestrictionError('Cannot add the file because onBeforeFileAdded returned false.'), false)
    }

    if (typeof onBeforeFileAddedResult === 'object' && onBeforeFileAddedResult) {
      file = onBeforeFileAddedResult
    }

    let fileName
    if (file.name) {
      fileName = file.name
    } else if (fileType.split('/')[0] === 'image') {
      fileName = fileType.split('/')[0] + '.' + fileType.split('/')[1]
    } else {
      fileName = 'noname'
    }
    const fileExtension = getFileNameAndExtension(fileName).extension
    const isRemote = file.isRemote || false

    const fileID = generateFileID(file)

    if (files[fileID]) {
      this._showOrLogErrorAndThrow(new RestrictionError(`Cannot add the duplicate file '${fileName}', it already exists.`))
    }

    const meta = file.meta || {}
    meta.name = fileName
    meta.type = fileType

    // `null` means the size is unknown.
    const size = isFinite(file.data.size) ? file.data.size : null
    const newFile = {
      source: file.source || '',
      id: fileID,
      name: fileName,
      extension: fileExtension || '',
      meta: Object.assign({}, this.getState().meta, meta),
      type: fileType,
      data: file.data,
      progress: {
        percentage: 0,
        bytesUploaded: 0,
        bytesTotal: size,
        uploadComplete: false,
        uploadStarted: null
      },
      size: size,
      isRemote: isRemote,
      remote: file.remote || '',
      preview: file.preview
    }

    try {
      this._checkRestrictions(newFile)
    } catch (err) {
      this.emit('restriction-failed', newFile, err)
      this._showOrLogErrorAndThrow(err)
    }

    this.setState({
      files: Object.assign({}, files, {
        [fileID]: newFile
      })
    })

    this.emit('file-added', newFile)
    this.log(`Added file: ${fileName}, ${fileID}, mime type: ${fileType}`)

    if (this.opts.autoProceed && !this.scheduledAutoProceed) {
      this.scheduledAutoProceed = setTimeout(() => {
        this.scheduledAutoProceed = null
        this.upload().catch((err) => {
          if (!err.isRestriction) {
            this.log(err.stack || err.message || err)
          }
        })
      }, 4)
    }

    return fileID
  }

  removeFile (fileID) {
    const { files, currentUploads } = this.getState()
    const updatedFiles = Object.assign({}, files)
    const removedFile = updatedFiles[fileID]
    delete updatedFiles[fileID]

    // Remove this file from its `currentUpload`.
    const updatedUploads = Object.assign({}, currentUploads)
    const removeUploads = []
    Object.keys(updatedUploads).forEach((uploadID) => {
      const newFileIDs = currentUploads[uploadID].fileIDs.filter((uploadFileID) => uploadFileID !== fileID)
      // Remove the upload if no files are associated with it anymore.
      if (newFileIDs.length === 0) {
        removeUploads.push(uploadID)
        return
      }

      updatedUploads[uploadID] = Object.assign({}, currentUploads[uploadID], {
        fileIDs: newFileIDs
      })
    })

    this.setState({
      currentUploads: updatedUploads,
      files: updatedFiles,
      ...(
        // If this is the last file we just removed - allow new uploads!
        Object.keys(updatedFiles).length === 0 &&
        { allowNewUpload: true }
      )
    })

    removeUploads.forEach((uploadID) => {
      this._removeUpload(uploadID)
    })

    this._calculateTotalProgress()
    this.emit('file-removed', removedFile)
    this.log(`File removed: ${removedFile.id}`)
  }

  pauseResume (fileID) {
    if (!this.getState().capabilities.resumableUploads ||
         this.getFile(fileID).uploadComplete) {
      return
    }

    const wasPaused = this.getFile(fileID).isPaused || false
    const isPaused = !wasPaused

    this.setFileState(fileID, {
      isPaused: isPaused
    })

    this.emit('upload-pause', fileID, isPaused)

    return isPaused
  }

  pauseAll () {
    const updatedFiles = Object.assign({}, this.getState().files)
    const inProgressUpdatedFiles = Object.keys(updatedFiles).filter((file) => {
      return !updatedFiles[file].progress.uploadComplete &&
             updatedFiles[file].progress.uploadStarted
    })

    inProgressUpdatedFiles.forEach((file) => {
      const updatedFile = Object.assign({}, updatedFiles[file], {
        isPaused: true
      })
      updatedFiles[file] = updatedFile
    })
    this.setState({ files: updatedFiles })

    this.emit('pause-all')
  }

  resumeAll () {
    const updatedFiles = Object.assign({}, this.getState().files)
    const inProgressUpdatedFiles = Object.keys(updatedFiles).filter((file) => {
      return !updatedFiles[file].progress.uploadComplete &&
             updatedFiles[file].progress.uploadStarted
    })

    inProgressUpdatedFiles.forEach((file) => {
      const updatedFile = Object.assign({}, updatedFiles[file], {
        isPaused: false,
        error: null
      })
      updatedFiles[file] = updatedFile
    })
    this.setState({ files: updatedFiles })

    this.emit('resume-all')
  }

  retryAll () {
    const updatedFiles = Object.assign({}, this.getState().files)
    const filesToRetry = Object.keys(updatedFiles).filter(file => {
      return updatedFiles[file].error
    })

    filesToRetry.forEach((file) => {
      const updatedFile = Object.assign({}, updatedFiles[file], {
        isPaused: false,
        error: null
      })
      updatedFiles[file] = updatedFile
    })
    this.setState({
      files: updatedFiles,
      error: null
    })

    this.emit('retry-all', filesToRetry)

    const uploadID = this._createUpload(filesToRetry)
    return this._runUpload(uploadID)
  }

  cancelAll () {
    this.emit('cancel-all')

    const files = Object.keys(this.getState().files)
    files.forEach((fileID) => {
      this.removeFile(fileID)
    })

    this.setState({
      totalProgress: 0,
      error: null
    })
  }

  retryUpload (fileID) {
    this.setFileState(fileID, {
      error: null,
      isPaused: false
    })

    this.emit('upload-retry', fileID)

    const uploadID = this._createUpload([fileID])
    return this._runUpload(uploadID)
  }

  reset () {
    this.cancelAll()
  }

  _calculateProgress (file, data) {
    if (!this.getFile(file.id)) {
      this.log(`Not setting progress for a file that has been removed: ${file.id}`)
      return
    }

    // bytesTotal may be null or zero; in that case we can't divide by it
    const canHavePercentage = isFinite(data.bytesTotal) && data.bytesTotal > 0
    this.setFileState(file.id, {
      progress: Object.assign({}, this.getFile(file.id).progress, {
        bytesUploaded: data.bytesUploaded,
        bytesTotal: data.bytesTotal,
        percentage: canHavePercentage
          // TODO(goto-bus-stop) flooring this should probably be the choice of the UI?
          // we get more accurate calculations if we don't round this at all.
          ? Math.round(data.bytesUploaded / data.bytesTotal * 100)
          : 0
      })
    })

    this._calculateTotalProgress()
  }

  _calculateTotalProgress () {
    // calculate total progress, using the number of files currently uploading,
    // multiplied by 100 and the summ of individual progress of each file
    const files = this.getFiles()

    const inProgress = files.filter((file) => {
      return file.progress.uploadStarted
    })

    if (inProgress.length === 0) {
      this.emit('progress', 0)
      this.setState({ totalProgress: 0 })
      return
    }

    const sizedFiles = inProgress.filter((file) => file.progress.bytesTotal != null)
    const unsizedFiles = inProgress.filter((file) => file.progress.bytesTotal == null)

    if (sizedFiles.length === 0) {
      const progressMax = inProgress.length * 100
      const currentProgress = unsizedFiles.reduce((acc, file) => {
        return acc + file.progress.percentage
      }, 0)
      const totalProgress = Math.round(currentProgress / progressMax * 100)
      this.setState({ totalProgress })
      return
    }

    let totalSize = sizedFiles.reduce((acc, file) => {
      return acc + file.progress.bytesTotal
    }, 0)
    const averageSize = totalSize / sizedFiles.length
    totalSize += averageSize * unsizedFiles.length

    let uploadedSize = 0
    sizedFiles.forEach((file) => {
      uploadedSize += file.progress.bytesUploaded
    })
    unsizedFiles.forEach((file) => {
      uploadedSize += averageSize * (file.progress.percentage || 0) / 100
    })

    let totalProgress = totalSize === 0
      ? 0
      : Math.round(uploadedSize / totalSize * 100)

    // hot fix, because:
    // uploadedSize ended up larger than totalSize, resulting in 1325% total
    if (totalProgress > 100) {
      totalProgress = 100
    }

    this.setState({ totalProgress })
    this.emit('progress', totalProgress)
  }

  /**
   * Registers listeners for all global actions, like:
   * `error`, `file-removed`, `upload-progress`
   */
  _addListeners () {
    this.on('error', (error) => {
      this.setState({ error: error.message })
    })

    this.on('upload-error', (file, error, response) => {
      this.setFileState(file.id, {
        error: error.message,
        response
      })

      this.setState({ error: error.message })

      let message = this.i18n('failedToUpload', { file: file.name })
      if (typeof error === 'object' && error.message) {
        message = { message: message, details: error.message }
      }
      this.info(message, 'error', 5000)
    })

    this.on('upload', () => {
      this.setState({ error: null })
    })

    this.on('upload-started', (file, upload) => {
      if (!this.getFile(file.id)) {
        this.log(`Not setting progress for a file that has been removed: ${file.id}`)
        return
      }
      this.setFileState(file.id, {
        progress: {
          uploadStarted: Date.now(),
          uploadComplete: false,
          percentage: 0,
          bytesUploaded: 0,
          bytesTotal: file.size
        }
      })
    })

    this.on('upload-progress', this._calculateProgress)

    this.on('upload-success', (file, uploadResp) => {
      const currentProgress = this.getFile(file.id).progress
      this.setFileState(file.id, {
        progress: Object.assign({}, currentProgress, {
          uploadComplete: true,
          percentage: 100,
          bytesUploaded: currentProgress.bytesTotal
        }),
        response: uploadResp,
        uploadURL: uploadResp.uploadURL,
        isPaused: false
      })

      this._calculateTotalProgress()
    })

    this.on('preprocess-progress', (file, progress) => {
      if (!this.getFile(file.id)) {
        this.log(`Not setting progress for a file that has been removed: ${file.id}`)
        return
      }
      this.setFileState(file.id, {
        progress: Object.assign({}, this.getFile(file.id).progress, {
          preprocess: progress
        })
      })
    })

    this.on('preprocess-complete', (file) => {
      if (!this.getFile(file.id)) {
        this.log(`Not setting progress for a file that has been removed: ${file.id}`)
        return
      }
      const files = Object.assign({}, this.getState().files)
      files[file.id] = Object.assign({}, files[file.id], {
        progress: Object.assign({}, files[file.id].progress)
      })
      delete files[file.id].progress.preprocess

      this.setState({ files: files })
    })

    this.on('postprocess-progress', (file, progress) => {
      if (!this.getFile(file.id)) {
        this.log(`Not setting progress for a file that has been removed: ${file.id}`)
        return
      }
      this.setFileState(file.id, {
        progress: Object.assign({}, this.getState().files[file.id].progress, {
          postprocess: progress
        })
      })
    })

    this.on('postprocess-complete', (file) => {
      if (!this.getFile(file.id)) {
        this.log(`Not setting progress for a file that has been removed: ${file.id}`)
        return
      }
      const files = Object.assign({}, this.getState().files)
      files[file.id] = Object.assign({}, files[file.id], {
        progress: Object.assign({}, files[file.id].progress)
      })
      delete files[file.id].progress.postprocess
      // TODO should we set some kind of `fullyComplete` property on the file object
      // so it's easier to see that the file is upload…fully complete…rather than
      // what we have to do now (`uploadComplete && !postprocess`)

      this.setState({ files: files })
    })

    this.on('restored', () => {
      // Files may have changed--ensure progress is still accurate.
      this._calculateTotalProgress()
    })

    // show informer if offline
    if (typeof window !== 'undefined' && window.addEventListener) {
      window.addEventListener('online', () => this.updateOnlineStatus())
      window.addEventListener('offline', () => this.updateOnlineStatus())
      setTimeout(() => this.updateOnlineStatus(), 3000)
    }
  }

  updateOnlineStatus () {
    const online =
      typeof window.navigator.onLine !== 'undefined'
        ? window.navigator.onLine
        : true
    if (!online) {
      this.emit('is-offline')
      this.info(this.i18n('noInternetConnection'), 'error', 0)
      this.wasOffline = true
    } else {
      this.emit('is-online')
      if (this.wasOffline) {
        this.emit('back-online')
        this.info(this.i18n('connectedToInternet'), 'success', 3000)
        this.wasOffline = false
      }
    }
  }

  getID () {
    return this.opts.id
  }

  /**
   * Registers a plugin with Core.
   *
   * @param {object} Plugin object
   * @param {object} [opts] object with options to be passed to Plugin
   * @returns {object} self for chaining
   */
  use (Plugin, opts) {
    if (typeof Plugin !== 'function') {
      const msg = `Expected a plugin class, but got ${Plugin === null ? 'null' : typeof Plugin}.` +
        ' Please verify that the plugin was imported and spelled correctly.'
      throw new TypeError(msg)
    }

    // Instantiate
    const plugin = new Plugin(this, opts)
    const pluginId = plugin.id
    this.plugins[plugin.type] = this.plugins[plugin.type] || []

    if (!pluginId) {
      throw new Error('Your plugin must have an id')
    }

    if (!plugin.type) {
      throw new Error('Your plugin must have a type')
    }

    const existsPluginAlready = this.getPlugin(pluginId)
    if (existsPluginAlready) {
      const msg = `Already found a plugin named '${existsPluginAlready.id}'. ` +
        `Tried to use: '${pluginId}'.\n` +
        `Uppy plugins must have unique 'id' options. See https://uppy.io/docs/plugins/#id.`
      throw new Error(msg)
    }

    if (Plugin.VERSION) {
      this.log(`Using ${pluginId} v${Plugin.VERSION}`)
    }

    this.plugins[plugin.type].push(plugin)
    plugin.install()

    return this
  }

  /**
   * Find one Plugin by name.
   *
   * @param {string} id plugin id
   * @returns {object|boolean}
   */
  getPlugin (id) {
    let foundPlugin = null
    this.iteratePlugins((plugin) => {
      if (plugin.id === id) {
        foundPlugin = plugin
        return false
      }
    })
    return foundPlugin
  }

  /**
   * Iterate through all `use`d plugins.
   *
   * @param {Function} method that will be run on each plugin
   */
  iteratePlugins (method) {
    Object.keys(this.plugins).forEach(pluginType => {
      this.plugins[pluginType].forEach(method)
    })
  }

  /**
   * Uninstall and remove a plugin.
   *
   * @param {object} instance The plugin instance to remove.
   */
  removePlugin (instance) {
    this.log(`Removing plugin ${instance.id}`)
    this.emit('plugin-remove', instance)

    if (instance.uninstall) {
      instance.uninstall()
    }

    const list = this.plugins[instance.type].slice()
    const index = list.indexOf(instance)
    if (index !== -1) {
      list.splice(index, 1)
      this.plugins[instance.type] = list
    }

    const updatedState = this.getState()
    delete updatedState.plugins[instance.id]
    this.setState(updatedState)
  }

  /**
   * Uninstall all plugins and close down this Uppy instance.
   */
  close () {
    this.log(`Closing Uppy instance ${this.opts.id}: removing all files and uninstalling plugins`)

    this.reset()

    this._storeUnsubscribe()

    this.iteratePlugins((plugin) => {
      this.removePlugin(plugin)
    })
  }

  /**
   * Set info message in `state.info`, so that UI plugins like `Informer`
   * can display the message.
   *
   * @param {string | object} message Message to be displayed by the informer
   * @param {string} [type]
   * @param {number} [duration]
   */

  info (message, type = 'info', duration = 3000) {
    const isComplexMessage = typeof message === 'object'

    this.setState({
      info: {
        isHidden: false,
        type: type,
        message: isComplexMessage ? message.message : message,
        details: isComplexMessage ? message.details : null
      }
    })

    this.emit('info-visible')

    clearTimeout(this.infoTimeoutID)
    if (duration === 0) {
      this.infoTimeoutID = undefined
      return
    }

    // hide the informer after `duration` milliseconds
    this.infoTimeoutID = setTimeout(this.hideInfo, duration)
  }

  hideInfo () {
    const newInfo = Object.assign({}, this.getState().info, {
      isHidden: true
    })
    this.setState({
      info: newInfo
    })
    this.emit('info-hidden')
  }

  /**
   * Passes messages to a function, provided in `opts.logger`.
   * If `opts.logger: Uppy.debugLogger` or `opts.debug: true`, logs to the browser console.
   *
   * @param {string|object} message to log
   * @param {string} [type] optional `error` or `warning`
   */
  log (message, type) {
    const { logger } = this.opts
    switch (type) {
      case 'error': logger.error(message); break
      case 'warning': logger.warn(message); break
      default: logger.debug(message); break
    }
  }

  /**
   * Obsolete, event listeners are now added in the constructor.
   */
  run () {
    this.log('Calling run() is no longer necessary.', 'warning')
    return this
  }

  /**
   * Restore an upload by its ID.
   */
  restore (uploadID) {
    this.log(`Core: attempting to restore upload "${uploadID}"`)

    if (!this.getState().currentUploads[uploadID]) {
      this._removeUpload(uploadID)
      return Promise.reject(new Error('Nonexistent upload'))
    }

    return this._runUpload(uploadID)
  }

  /**
   * Create an upload for a bunch of files.
   *
   * @param {Array<string>} fileIDs File IDs to include in this upload.
   * @returns {string} ID of this upload.
   */
  _createUpload (fileIDs) {
    const { allowNewUpload, currentUploads } = this.getState()
    if (!allowNewUpload) {
      throw new Error('Cannot create a new upload: already uploading.')
    }

    const uploadID = cuid()

    this.emit('upload', {
      id: uploadID,
      fileIDs: fileIDs
    })

    this.setState({
      allowNewUpload: this.opts.allowMultipleUploads !== false,

      currentUploads: {
        ...currentUploads,
        [uploadID]: {
          fileIDs: fileIDs,
          step: 0,
          result: {}
        }
      }
    })

    return uploadID
  }

  _getUpload (uploadID) {
    const { currentUploads } = this.getState()

    return currentUploads[uploadID]
  }

  /**
   * Add data to an upload's result object.
   *
   * @param {string} uploadID The ID of the upload.
   * @param {object} data Data properties to add to the result object.
   */
  addResultData (uploadID, data) {
    if (!this._getUpload(uploadID)) {
      this.log(`Not setting result for an upload that has been removed: ${uploadID}`)
      return
    }
    const currentUploads = this.getState().currentUploads
    const currentUpload = Object.assign({}, currentUploads[uploadID], {
      result: Object.assign({}, currentUploads[uploadID].result, data)
    })
    this.setState({
      currentUploads: Object.assign({}, currentUploads, {
        [uploadID]: currentUpload
      })
    })
  }

  /**
   * Remove an upload, eg. if it has been canceled or completed.
   *
   * @param {string} uploadID The ID of the upload.
   */
  _removeUpload (uploadID) {
    const currentUploads = Object.assign({}, this.getState().currentUploads)
    delete currentUploads[uploadID]

    this.setState({
      currentUploads: currentUploads
    })
  }

  /**
   * Run an upload. This picks up where it left off in case the upload is being restored.
   *
   * @private
   */
  _runUpload (uploadID) {
    const uploadData = this.getState().currentUploads[uploadID]
    const restoreStep = uploadData.step

    const steps = [
      ...this.preProcessors,
      ...this.uploaders,
      ...this.postProcessors
    ]
    let lastStep = Promise.resolve()
    steps.forEach((fn, step) => {
      // Skip this step if we are restoring and have already completed this step before.
      if (step < restoreStep) {
        return
      }

      lastStep = lastStep.then(() => {
        const { currentUploads } = this.getState()
        const currentUpload = currentUploads[uploadID]
        if (!currentUpload) {
          return
        }

        const updatedUpload = Object.assign({}, currentUpload, {
          step: step
        })
        this.setState({
          currentUploads: Object.assign({}, currentUploads, {
            [uploadID]: updatedUpload
          })
        })

        // TODO give this the `updatedUpload` object as its only parameter maybe?
        // Otherwise when more metadata may be added to the upload this would keep getting more parameters
        return fn(updatedUpload.fileIDs, uploadID)
      }).then((result) => {
        return null
      })
    })

    // Not returning the `catch`ed promise, because we still want to return a rejected
    // promise from this method if the upload failed.
    lastStep.catch((err) => {
      this.emit('error', err, uploadID)
      this._removeUpload(uploadID)
    })

    return lastStep.then(() => {
      // Set result data.
      const { currentUploads } = this.getState()
      const currentUpload = currentUploads[uploadID]
      if (!currentUpload) {
        return
      }

      const files = currentUpload.fileIDs
        .map((fileID) => this.getFile(fileID))
      const successful = files.filter((file) => !file.error)
      const failed = files.filter((file) => file.error)
      this.addResultData(uploadID, { successful, failed, uploadID })
    }).then(() => {
      // Emit completion events.
      // This is in a separate function so that the `currentUploads` variable
      // always refers to the latest state. In the handler right above it refers
      // to an outdated object without the `.result` property.
      const { currentUploads } = this.getState()
      if (!currentUploads[uploadID]) {
        return
      }
      const currentUpload = currentUploads[uploadID]
      const result = currentUpload.result
      this.emit('complete', result)

      this._removeUpload(uploadID)

      return result
    }).then((result) => {
      if (result == null) {
        this.log(`Not setting result for an upload that has been removed: ${uploadID}`)
      }
      return result
    })
  }

  /**
   * Start an upload for all the files that are not currently being uploaded.
   *
   * @returns {Promise}
   */
  upload () {
    if (!this.plugins.uploader) {
      this.log('No uploader type plugins are used', 'warning')
    }

    let files = this.getState().files

    const onBeforeUploadResult = this.opts.onBeforeUpload(files)

    if (onBeforeUploadResult === false) {
      return Promise.reject(new Error('Not starting the upload because onBeforeUpload returned false'))
    }

    if (onBeforeUploadResult && typeof onBeforeUploadResult === 'object') {
      files = onBeforeUploadResult
    }

    return Promise.resolve()
      .then(() => this._checkMinNumberOfFiles(files))
      .then(() => {
        const { currentUploads } = this.getState()
        // get a list of files that are currently assigned to uploads
        const currentlyUploadingFiles = Object.keys(currentUploads).reduce((prev, curr) => prev.concat(currentUploads[curr].fileIDs), [])

        const waitingFileIDs = []
        Object.keys(files).forEach((fileID) => {
          const file = this.getFile(fileID)
          // if the file hasn't started uploading and hasn't already been assigned to an upload..
          if ((!file.progress.uploadStarted) && (currentlyUploadingFiles.indexOf(fileID) === -1)) {
            waitingFileIDs.push(file.id)
          }
        })

        const uploadID = this._createUpload(waitingFileIDs)
        return this._runUpload(uploadID)
      })
      .catch((err) => {
        const message = typeof err === 'object' ? err.message : err
        const details = (typeof err === 'object' && err.details) ? err.details : ''

        if (err.isRestriction) {
          this.emit('restriction-failed', null, err)
          this.log(`${message} ${details}`, 'info')
          this.info({ message: message, details: details }, 'info', 5000)
        } else {
          this.log(`${message} ${details}`, 'error')
          this.info({ message: message, details: details }, 'error', 5000)
        }
<<<<<<< HEAD
        this._showOrLogErrorAndThrow(err)
=======

        throw (typeof err === 'object' ? err : new Error(err))
>>>>>>> d57052ab
      })
  }
}

module.exports = function (opts) {
  return new Uppy(opts)
}

// Expose class constructor.
module.exports.Uppy = Uppy
module.exports.Plugin = Plugin
module.exports.debugLogger = debugLogger<|MERGE_RESOLUTION|>--- conflicted
+++ resolved
@@ -1331,23 +1331,10 @@
         return this._runUpload(uploadID)
       })
       .catch((err) => {
-        const message = typeof err === 'object' ? err.message : err
-        const details = (typeof err === 'object' && err.details) ? err.details : ''
-
         if (err.isRestriction) {
           this.emit('restriction-failed', null, err)
-          this.log(`${message} ${details}`, 'info')
-          this.info({ message: message, details: details }, 'info', 5000)
-        } else {
-          this.log(`${message} ${details}`, 'error')
-          this.info({ message: message, details: details }, 'error', 5000)
         }
-<<<<<<< HEAD
         this._showOrLogErrorAndThrow(err)
-=======
-
-        throw (typeof err === 'object' ? err : new Error(err))
->>>>>>> d57052ab
       })
   }
 }
