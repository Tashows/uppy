@import '@uppy/core/src/_utils.scss';
@import '@uppy/core/src/_variables.scss';
@import '@uppy/utils/src/microtip.scss';

.uppy-StatusBar {
  display: flex;
  position: relative;
  height: 40px;
  line-height: 40px;
  font-size: 12px;
  font-weight: 400;
  color: $white;
  background-color: $white;
  z-index: $zIndex-2;
  transition: height .2s;
}

  .uppy-size--md .uppy-StatusBar {
    height: 46px;
  }

  .uppy-StatusBar:before {
    content: '';
    position: absolute;
    left: 0;
    right: 0;
    top: 0;
    bottom: 0;
    width: 100%;
    height: 2px;
    background-color: $gray-200;
  }

.uppy-StatusBar[aria-hidden=true] {
  overflow-y: hidden;
  height: 0;
}

.uppy-StatusBar.is-complete .uppy-StatusBar-progress {
  background-color: $green;
}

.uppy-StatusBar.is-error .uppy-StatusBar-progress {
  background-color: $red;
}

.uppy-StatusBar.is-complete .uppy-StatusBar-statusIndicator {
  color: $green;
}

.uppy-StatusBar.is-error .uppy-StatusBar-statusIndicator {
  color: $red;
}

.uppy-StatusBar:not([aria-hidden=true]).is-waiting {
  background-color: $white;
  height: 65px;
<<<<<<< HEAD
  border-top: 1px solid #eaeaea;
=======
  border-top: 1px solid $gray-200;
>>>>>>> 9ce28b5f
}

.uppy-StatusBar-progress {
  background-color: $blue;
  height: 2px;
  position: absolute;
  z-index: $zIndex-2;
  transition: background-color, width .3s ease-out;

  &.is-indeterminate {
    $stripe-color: rgba(0, 0, 0, 0.3);
    background-size: 64px 64px;
    background-image: linear-gradient(45deg, $stripe-color 25%, transparent 25%, transparent 50%, $stripe-color 50%, $stripe-color 75%, transparent 75%, transparent);
    animation: uppy-StatusBar-ProgressStripes 1s linear infinite;
  }
}

  @keyframes uppy-StatusBar-ProgressStripes {
    from { background-position: 0 0; }
    to { background-position: 64px 0; }
  }

  .uppy-StatusBar.is-preprocessing .uppy-StatusBar-progress,
  .uppy-StatusBar.is-postprocessing .uppy-StatusBar-progress {
    background-color: $orange;
  }

.uppy-StatusBar.is-waiting .uppy-StatusBar-progress {
  display: none;
}

.uppy-StatusBar-content {
  display: flex;
  align-items: center;
  position: relative;
  z-index: $zIndex-3;
  padding-left: 10px;
  white-space: nowrap;
  text-overflow: ellipsis;
  color: $gray-800;
  height: 100%;

  .uppy-size--md & {
    padding-left: 15px;
  }
}

.uppy-StatusBar-status {
  line-height: 1.4;
  font-weight: normal;
  display: flex;
  flex-direction: column;
  justify-content: center;
  max-width: 170px;
  overflow-x: hidden;
  padding-right: 0.3em;

  .uppy-size--md & {
    max-width: 400px;
  }
}

.uppy-StatusBar-statusPrimary {
  font-weight: 500;
}

.uppy-StatusBar-statusSecondary {
  margin-top: 1px;
  font-size: 11px;
  line-height: 1.2;
  display: inline-block;
  color: $gray-600;
  text-overflow: ellipsis;
  white-space: nowrap;
  overflow-x: hidden;
  // max-width: 170px;
}

  .uppy-StatusBar-statusSecondaryHint {
    display: inline-block;
    vertical-align: middle;
    margin-right: 5px;
    line-height: 1;

    .uppy-size--md & {
      margin-right: 8px;
    }
  }

  // .uppy-StatusBar--detailedProgress .uppy-StatusBar-statusSecondary {
  //   display: inline-block;
  // }

.uppy-StatusBar-statusIndicator {
  position: relative;
  top: 1px;
  color: $gray-700;
  margin-right: 7px;

  svg {
    vertical-align: text-bottom;
  }
}

.uppy-StatusBar-actions {
  display: flex;
  align-items: center;
  position: absolute;
  top: 0;
  bottom: 0;
  right: 10px;
  z-index: $zIndex-4;
}

.uppy-StatusBar.is-waiting .uppy-StatusBar-actions {
  width: 100%;
  position: static;
  padding: 0 15px;
  background-color: $gray-50;
}

.uppy-StatusBar-actionCircleBtn {
  line-height: 1;
  cursor: pointer;
  padding: 3px;
  opacity: 0.9;
  // display: flex;
  // align-items: center;
  // justify-content: center;
  // width: 20px;
  // height: 20px;
  // border-radius: 50%;
  // color: rgba($black, 0.6);
  // background-color: rgba($gray-500, 0.3);
  // text-align: center;

  &:hover {
    opacity: 1;
  }
}

  // .uppy-StatusBar-actionCircleBtn:not(:last-child) {
  //   margin-right: 2px;
  // }

  // .uppy-size--md .uppy-StatusBar-actionCircleBtn {
  //   padding: 1px 4px;
  // }

  .uppy-StatusBar-actionCircleBtn svg {
    // width: 12px;
    // height: 12px;
    // fill: currentColor;
    vertical-align: bottom;
  }

.uppy-StatusBar-actionBtn {
  display: inline-block;
  vertical-align: middle;
  font-size: 10px;
  line-height: inherit;
  color: $blue;

  .uppy-size--md & {
    font-size: 11px;
  }
}

  // .uppy-size--md .uppy-StatusBar-actionBtn {
  //   padding: 2px 4px;
  // }

  .uppy-StatusBar-actionBtn--retry {
    height: 16px;
    border-radius: 8px;
    margin-right: 6px;
    background-color: $pomegranate;
    line-height: 1;
    color: #fff;
    padding: 1px 6px 3px 18px;
    position: relative;

    &:hover {
      background-color: darken($pomegranate, 8%);
    }

    svg {
      position: absolute;
      top: 3px;
      left: 6px;
    }
  }

  .uppy-StatusBar.is-waiting .uppy-StatusBar-actionBtn--upload {
    font-size: 14px;
    width: 100%;
    padding: 15px 10px;
    color: $white;
    background-color: $green;
    line-height: 1;
  }

    .uppy-StatusBar.is-waiting .uppy-StatusBar-actionBtn--upload:hover {
      background-color: darken($green, 10%);
    }

    .uppy-size--md .uppy-StatusBar.is-waiting .uppy-StatusBar-actionBtn--upload {
      padding: 13px 22px;
      width: auto;
    }

  .uppy-StatusBar:not(.is-waiting) .uppy-StatusBar-actionBtn--upload {
    background-color: transparent;
    // border: 1px solid $white;
    color: $blue;
  }

.uppy-StatusBar-details {
  line-height: 12px;
  width: 13px;
  height: 13px;
  display: inline-block;
  vertical-align: middle;
  color: $white;
  background-color: $gray-500;
  border-radius: 50%;
  position: relative;
  top: 0;
  left: 2px;
  font-size: 10px;
  font-weight: 600;
  text-align: center;
  cursor: help;
}

.uppy-StatusBar-details:after {
  line-height: 1.3;
  word-wrap: break-word;
}

.uppy-StatusBar-spinner {
  animation-name: uppy-StatusBar-spinnerAnimation;
  animation-duration: 1s;
  animation-iteration-count: infinite;
  animation-timing-function: linear;
  margin-right: 10px;
  fill: $blue;
}

  .uppy-StatusBar.is-preprocessing .uppy-StatusBar-spinner,
  .uppy-StatusBar.is-postprocessing .uppy-StatusBar-spinner {
    fill: $orange;
  }


  @keyframes uppy-StatusBar-spinnerAnimation {
    0% {
      transform: rotate(0deg);
    }
    100% {
      transform: rotate(360deg);
    }
  }<|MERGE_RESOLUTION|>--- conflicted
+++ resolved
@@ -55,11 +55,7 @@
 .uppy-StatusBar:not([aria-hidden=true]).is-waiting {
   background-color: $white;
   height: 65px;
-<<<<<<< HEAD
   border-top: 1px solid #eaeaea;
-=======
-  border-top: 1px solid $gray-200;
->>>>>>> 9ce28b5f
 }
 
 .uppy-StatusBar-progress {
