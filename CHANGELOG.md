Our combined changelog and roadmap. It contains todos as well as dones.

Items can be optionally be tagged tagged by GitHub owner issue if discussion
happened / is needed.

Please add your entries in this format:

 - `- [ ] (<plugin name>|website|core|meta|build|test): <Present tense verb> <subject> \(<list of associated owners/gh-issues>\)`.

Following [SemVer spec item 4](http://semver.org/#spec-item-4),
we're `<1.0.0` and allowing ourselves to make breaking changes in minor
and patch levels.

In the current stage we aim to release a new version on the
last Friday of every new month.

## Backlog

Ideas that will be planned and find their way into a release at one point

- [ ] build: investigate Rollup someday, for tree-shaking and smaller dist https://github.com/substack/node-browserify/issues/1379#issuecomment-183383199, https://github.com/nolanlawson/rollupify, https://github.com/nolanlawson/rollup-comparison
- [ ] core: Decouple rendering from Plugins and try to make Uppy work with React (add basic example) to remain aware of possible issues (@hedgerh), look at https://github.com/akiran/react-slick, https://github.com/nosir/cleave.js
- [ ] core: Have base styles, be explicit about fonts, etc
- [ ] core: Make sure Uppy works well in VR
- [ ] test: Human should check http://www.webpagetest.org and https://developers.google.com/web/tools/lighthouse/, use it sometimes to test website and Uppy. Will show response/loading times and other issues
- [ ] test: Human should test with real screen reader to identify accessibility problems
- [ ] test: Make Edge and Safari work via the tunnel so we can test localhost instead of uppy.io, and test the current build, vs the previous deploy that way
- [ ] test: setup an HTML page with all sorts of crazy styles, resets & bootstrap to see what brakes Uppy (@arturi)
- [ ] dependencies: es6-promise --> lie https://github.com/calvinmetcalf/lie ?
- [ ] core: accessibility research: https://chrome.google.com/webstore/detail/accessibility-developer-t/fpkknkljclfencbdbgkenhalefipecmb, http://khan.github.io/tota11y/
- [ ] core: see if it’s possible to add webworkers or use pica for thumbnail generation (@arturi)
- [ ] website: Would one really connect a own google drive or dropbox for testing purpose? => maybe one can give something like a testing account of google drive and dropbox to try uppy
- [ ] dashboard: maybe add perfect scrollbar https://github.com/noraesae/perfect-scrollbar (@arturi)
- [ ] ui: do we want https://github.com/kazzkiq/balloon.css ?
- [ ] core: consider adding presets, see https://github.com/cssinjs/jss-preset-default/blob/master/src/index.js (@arturi)
- [ ] uppy/uppy-server: Transfer files between providers (from instagram to Google drive for example).
- [ ] uppy/uppy-server: review websocket connection and throttling progress events (@arturi, @ifedapoolarewaju)
- [ ] uploaders: consider not showing progress updates from the server after an upload’s been paused (@arturi, @ifedapoolarewaju)
- [ ] image cropping on the client (#151)
- [ ] maybe restrict system file picking dialog too https://github.com/transloadit/uppy/issues/253
- [ ] uppy-server: what happens if access token expires amid an upload/download process.
- [ ] good way to change plugin options at runtime—maybe `this.state.options`?
- [ ] s3: multipart/"resumable" uploads for large files (@goto-bus-stop)
- [ ] uppy-server/s3: make s3 endpoint more configurable (@goto-bus-stop)
- [ ] DnD Bar ? (@arturi)
- [ ] possibility to work on already uploaded / in progress files #112, #113
- [ ] possibility to edit/delete more than one file at once #118, #97
- [ ] optimize problematic filenames #72

## 1.0 Goals

What we need to do to release Uppy 1.0

- [x] feature: restrictions: by size, number of files, file type
- [x] feature: beta file recovering after closed tab / browser crash
- [ ] feature: improved UI for Provider, Google Drive and Instagram, grid/list views
- [ ] feature: finish the direct-to-s3 upload plugin and test it with the flow to then upload to :transloadit: afterwards. This is because this might influence the inner flow of the plugin architecture quite a bit
- [ ] feature: Uppy should work well with React/Redux and React Native
- [ ] feature: preset for Transloadit that mimics jQuery SDK
- [ ] QA: test how everything works together: user experience from `npm install` to production build with Webpack, using in React/Redux environment (npm pack)
- [ ] QA: test uppy server. benchmarks / stress test. multiple connections, different setups, large files. add metrics to Librato
- [ ] uppy-server: add uppy-server to main API service to scale it horizontally. for the standalone server, we could write the script to support multiple clusters. Not sure how required or neccessary this may be for Transloadit's API service.
- [ ] QA: test in multiple browsers and mobile devices, fix bugs
- [ ] QA: test with real screen reader to identify accessibility problems
- [ ] ui: refine UI, neat things up (if that’s even a word)
- [ ] refactoring: reduce size where possible, like, socket.io --> websockets (saves 20KB)
- [ ] refactoring: possibly add CSS-in-JS
- [ ] refactoring: possibly switch from Yo-Yo to Preact, because it’s more stable, solves a few issues we are struggling with (like onload/onunload being weird in yo-yo) and mature, “new standard”, larger community
- [ ] refactoring: possibly differentiate UI plugins from logic plugins, so that, say Tus plugin doesn’t include rendering stuff
- [ ] refactoring: webcam plugin
- [ ] refactoring: clean up code everywhere
- [ ] docs: on using plugins, all options, list of plugins, i18n
- [ ] uppy-server: better error handling, general cleanup (remove unused code. etc)
- [ ] uppy-server: security audit

## 0.20.0

- [ ] webcam: look into simplifying / improving webcam plugin (@arturi, @goto-bus-stop)
- [ ] provider: improve UI: add icons for file types? (@arturi)
- [ ] core: css-in-js, while keeping non-random classnames (ideally prefixed) and useful preprocessor features. also see simple https://github.com/codemirror/CodeMirror/blob/master/lib/codemirror.css (@arturi, @goto-bus-stop)
- [ ] core: research !important styles to be immune to any environment/page. Maybe use smth like `postcss-safe-important`. Or increase specificity (with .Uppy) (@arturi)
- [ ] test: add https://github.com/pa11y/pa11y for automated accessibility testing (@arturi)
- [ ] test: add tests for `npm install uppy` and running in different browsers, the real world use case (@arturi)

# next

## 0.19.0

To be released: 2017-09-01.
Theme: React and Retry

- [ ] allow minimizing the Dashboard during upload (Uppy then becomes just a tiny progress indicator) (@arturi)
- [ ] core: add error in file progress state? error UI, question mark button, `core:error` (@arturi)
- [ ] core: retry or show error when upload can’t start / fails (offline, wrong endpoint) — now it just sits there (@arturi @goto-bus-stop)
- [ ] core: calling `upload` immediately after `addFile` does not upload all files (#249 @goto-bus-stop)
- [ ] s3+transloadit: upload to S3, then import into :tl: assembly using `/add_file?s3url=${url}` (@goto-bus-stop)
- [ ] goldenretriver: add “ghost” files (@arturi @goto-bus-stop)
- [ ] dashboard: cancel button for any kind of uploads? currently resume-only for tus (@arturi)
- [ ] informer: support “explanations”, a (?) button that shows more info on hover / click
- [x] core: gradually resize image previews #275 (@goto-bus-stop)
- [x] website: group plugin docs together in the sidebar (@arturi)
<<<<<<< HEAD
- [ ] core: React / Redux PRs (@arturi @goto-bus-stop)
=======
- [x] server: option to define valid upload urls (@ifedapoolarewaju)
>>>>>>> f3937b4a

## 0.18.0

Released: 2017-08-15.
Theme: Dogumentation and The Golden Retriver.

- [x] goldenretriver: use Service Woker first, then IndexedDB, add file limits for IndexedDB, figure out what restores from where, add throttling for localStorage state sync (@goto-bus-stop @arturi)
- [x] dashboard: flag to hide the upload button, for cases when you want to manually stat the upload (@arturi)
- [x] dashboard: place close btn inside the Dashboard, don’t close on click outside, place source icon near the file size (@arturi)
- [x] core: informer becomes a core API, `uppy.info('Smile! 📸', 'warning', 5000)` so its more concise with `uppy.log('my msg')` and supports different UI implementations (@arturi, #271)
- [x] docs: first stage — on using plugins, all options, list of plugins, i18n, uppy-server (@arturi, @goto-bus-stop, @ifedapoolarewaju)
- [x] provider: file size sorting (@ifedapoolarewaju)
- [x] provider: show loading screen when checking auth too (@arturi)
- [x] uploaders: add direct-to-s3 upload plugin (@goto-bus-stop)
- [x] core: ability to re-upload all files, even `uploadComplete` ones, reset progress (@arturi)
- [x] goldenretriver: recover selected or in progress files after a browser crash or closed tab: alpha-version, add LocalStorage, Service Worker and IndexedDB (@arturi @goto-bus-stop @nqst #268)
- [x] xhrupload: add XHRUpload a more flexible successor to Multipart, so that S3 plugin can depend on it (@goto-bus-stop #242)
- [x] core: add getFile method (@goto-bus-stop, #263)
- [x] provider: use informer to display errors (@ifedapoolarewaju)
- [x] provider: flatten instagram carousels #234 (@ifedapoolarewaju)
- [x] server: add uppy-server url as `i-am` header (@ifedapoolarewaju)
- [x] server: disable socket channel from restarting an already completed file download (@ifedapoolarewaju)
- [x] server: make uppy client whitelisting optional. You may use wildcard instead (@ifedapoolarewaju)
- [x] server: master oauth redirect uri for multiple uppy-server instances
- [x] server: options support for redis session storage on standalone server (@ifedapoolarewaju)
- [x] server: start uppy-server as binary `uppy-server` (@ifedapoolarewaju)
- [x] server: store downloaded files based on uuids (@ifedapoolarewaju)
- [x] server: store upload state on redis (@ifedapoolarewaju)
- [x] server: use uppy informer for server errors (@ifedapoolarewaju, #272)
- [x] server: whitelist multiple uppy clients (@ifedapoolarewaju)
- [x] transloadit: emit an event when an assembly is created (@goto-bus-stop / #244)
- [x] transloadit: function option for file-dependent `params` (@goto-bus-stop / #250)
- [x] tus: Save upload URL early on (@goto-bus-stop #261)
- [x] tus: return immediately if no files are selected (@goto-bus-stop #245)
- [x] uppy-server: add uppy-server metrics to Librato (@ifedapoolarewaju @kiloreux)
- [x] webcam: add 1, 2, 3, smile! to webcam, onBeforeSnapshothook (@arturi, #187, #248)
- [x] website: live example on the homepage, “try me” button, improve /examples (@arturi)

## 0.17.0

Released: 2017-07-02

- [x] core: restrictions — by file type, size, number of files (@arturi)
- [x] provider: improve UI: improve overall look, breadcrumbs, more responsive (@arturi)
- [x] core: css-in-js demos, try template-css (@arturi @goto-bus-stop #239)
- [x] core: add `uppy.reset()` as discussed in #179 (@arturi)
- [x] core: add nanoraf https://github.com/yoshuawuyts/choo/pull/135/files?diff=unified (@goto-bus-stop, @arturi)
- [x] core: file type detection: archives, markdown (possible modules: file-type, identify-filetype) example: http://requirebin.com/?gist=f9bea9602030f1320a227cf7f140c45f, http://stackoverflow.com/a/29672957 (@arturi)
- [x] dashboard: make file icons prettier: https://uppy.io/images/blog/0.16/service-logos.png (@arturi, @nqst / #215)
- [x] fileinput: allow retriving fields/options from form (@arturi #153)
- [x] server: configurable server port (@ifedapoolarewaju)
- [x] server: support for custom providers (@ifedapoolarewaju)
- [x] statusbar: also show major errors, add “error” state (@goto-bus-stop)
- [x] statusbar: pre/postprocessing status updates in the StatusBar (@goto-bus-stop, #202)
- [x] statusbar: show status “Upload started...” when the remote upload has begun, but no progress events received yet (@arturi)
- [x] statusbar: work towards extracting StatusBar to a separate plugin, bundle that with Dashboard? (@goto-bus-stop, @arturi)
- [x] tus/uppy-server: Support metadata in remote tus uploads (@ifedapoolarewaju, @goto-bus-stop / #210)
- [x] uploaders: add direct-to-s3 upload plugin and test it with the flow to then upload to transloadit, stage 1, WIP (@goto-bus-stop)
- [x] uppy/uppy-server: Make a barely working Instagram Plugin (@ifedapoolarewaju / #21)
- [x] uppy/uppy-server: Make a barely working Instagram Plugin (@ifedapoolarewaju / #21)
- [x] uppy/uppy-server: allow google drive/dropbox non-tus (i.e multipart) remote uploads (@arturi, @ifedapoolarewaju / #205)
- [x] uppy/uppy-server: some file types cannot be downloaded/uploaded on google drive (e.g google docs). How to handle that? (@ifedapoolarewaju)
- [x] uppy: fix google drive uploads on mobile (double click issue) (@arturi)

## 0.16.2 - 2017-05-31

- [x] core: update prettier-bytes to fix the IE support issue https://github.com/Flet/prettier-bytes/issues/3 (@arturi)
- [x] core: use URL.createObjectURL instead of resizing thumbnails (@arturi, @goto-bus-stop / #199)
- [x] dashboard: Fix ETA when multiple files are being uploaded (@goto-bus-stop, #197)
- [x] transloadit: Fix receiving assembly results that are not related to an input file (@arturi, @goto-bus-stop / #201)
- [x] transloadit: Use the `tus_upload_url` to reliably link assembly results with their input files (@goto-bus-stop / #207)
- [x] transloadit: move user-facing strings into locale option (@goto-bus-stop / https://github.com/transloadit/uppy/commit/87a22e7ee37b6fa3754fa34868516a6700306b60)
- [x] webcam: Mute audio in realtime playback (@goto-bus-stop / #196)

## 0.16.1 - 2017-05-13

- [x] temporarily downgrade yo-yoify, until shama/yo-yoify#45 is resolved (@arturi / https://github.com/transloadit/uppy/commit/6292b96)

## 0.16.0

Released: 2017-05-12.
Theme: Transloadit integration, getting things in order.
Favorite Uppy Server version: 0.5.0.

- [x] uploaders: make sure uploads retry/resume if started when offline or disconnected, retry when back online / failed https://github.com/transloadit/uppy/pull/135 (@arturi, @ifedapoolarewaju)
- [x] transloadit: add basic (beta) version of Transloadit plugin (@goto-bus-stop, @kvz, @tim-kos / #28)
- [x] transloadit: emit an upload event w/ tl data when a file upload is complete (#191 @goto-bus-stop)
- [x] webcam: implement reading audio+video from Webcam (@goto-bus-stop / #175)
- [x] webcam: Make the webcam video fill the available space as much as possible (@goto-bus-stop / #190)
- [x] tus: Merge tus-js-client options with uppy-tus. Hence, enable custom headers support (@goto-bus-stop)
- [x] multipart/tus: Remove Promise.all() calls with unused results (@goto-bus-stop / #121)
- [x] dashboard: fix Dashboard modal close button position (@goto-bus-stop / #171)
- [x] core: pass through errors (@goto-bus-stop / #185)
- [x] core: accept a DOM element in `target:` option (@goto-bus-stop / #169)
- [x] core: Remove the last few potentially buggy uses of `document.querySelector` (@goto-bus-stop)
- [x] dashboard: Fix dashboard width when multiple instances exist (@goto-bus-stop / #184)
- [x] dashboard: add service logo / name to the selected file in file list (@arturi)
- [x] server: begin adding automated tests, maybe try https://facebook.github.io/jest (@ifedapoolarewaju)
- [x] server: add image preview / thumbnail for remote files, if its in the API of services ? (@ifedapoolarewaju)
- [x] server: research parallelizing downloading/uploading remote files: start uploading chunks right away, while still storing the file on disk (@ifedapoolarewaju)
- [x] server: delete file from local disk after upload is successful (@ifedapoolarewaju)
- [x] website: try on a Github ribbon http://tholman.com/github-corners/ (@arturi / #150)
- [x] website: different meta description for pages and post (@arturi)
- [x] server: well documented README (@ifedapoolarewaju)
- [x] react: [WIP] High-level React Components (@goto-bus-stop / #170)
- [x] core: add `uppy.close()` for tearing down an Uppy instance (@goto-bus-stop / #182)
- [x] core: replace `babel-preset-es2015-loose` by standard es2015 preset with `loose` option (@goto-bus-stop / #174)

## 0.15.0

Released: 2017-03-02.
Theme: Speeding and cleaning.
Favorite Uppy Server version: 0.4.0.

- [x] build: update dependencies and eslint-plugin-standard, nodemon --> onchange, because simpler and better options (@arturi)
- [x] build: fix `Function.caller` issue in `lib` which gets published to NPM package, add babel-plugin-yo-yoify (@arturi #158 #163)
- [x] provider: show error view for things like not being able to connect to uppy server should this be happening when uppy-server is unavailable http://i.imgur.com/cYJakc9.png (@arturi, @ifedapoolarewaju)
- [x] provider: loading indicator while the GoogleDrive / Dropbox files are loading (@arturi, @ifedapoolarewaju)
- [x] provider: logout link/button? (@arturi, @ifedapoolarewaju)
- [x] provider: fix breadcrumbs (@ifedapoolarewaju)
- [x] server: refactor local/remote uploads in tus, allow for pause/resume with remote upload (@arturi, @ifedapoolarewaju)
- [x] server: throttle progress updates sent through websockets, sometimes it can get overwhelming when uploads are fast (@ifedapoolarewaju)
- [x] server: pass file size from Google Drive / Dropbox ? (@ifedapoolarewaju)
- [x] server: return uploaded file urls (from Google Drive / Dropbox) ? (@ifedapoolarewaju)
- [x] server: research having less permissions, smaller auth expiration time for security (@ifedapoolarewaju)
- [x] dashboard: basic React component (@arturi)
- [x] core: experiment with `nanoraf` and `requestAnimationFrame` (@arturi)
- [x] core: add throttling of progress updates (@arturi)
- [x] dashobard: fix Missing `file.progress.bytesTotal` property  (@arturi #152)
- [x] dashboard: switch to prettier-bytes for more user-friendly progress updates (@arturi)
- [x] dashboard: fix `updateDashboardElWidth()` not firing in time, causing container width to be 0 (@arturi)
- [x] multipart: treat all 2xx responses as successful, return xhr object in `core:upload-success` (@arturi #156 #154)
- [x] dashboard: throttle StatusBar numbers, so they update only once a second (@arturi, @acconut)
- [x] dashboard: add titles to pause/resume/cancel in StatusBar (@arturi)
- [x] dashboard: precise `circleLength` and `stroke-dasharray/stroke-dashoffset` calculation for progress circles on FileItem (@arturi)
- [x] dashboard: don’t show per-file detailed progress by default — too much noise (@arturi)
- [x] website: blog post and images cleanup (@arturi)

## 0.14.0

Released: January 27, 2017.
Theme: The new 13: Responsive Dashboard, Standalone & Pluggable Server, Dropbox.
Uppy Server version: 0.3.0.

- [x] dashboard: use `isWide` prop/class instead of media queries, so that compact/mobile version can be used in bigger screens too (@arturi)
- [x] dashboard: basic “list” view in addition to current “grid” view (@arturi)
- [x] dashboard: more icons for file types (@arturi)
- [x] dashboard: add totalSize and totalUploadedSize to StatusBar (@arturi)
- [x] dashboard: figure out where to place Informer, accounting for StatusBar — over the StatusBar for now (@arturi)
- [x] dashboard: add `<progress>` element for progressbar, like here https://overcast.fm/+BtuxMygVg/. Added hidden for now, for semantics/accessibility (@arturi)
- [x] dragdrop: show number of selected files, remove upload btn (@arturi)
- [x] build: exclude locales from build (@arturi)
- [x] core: i18n for each plugin in options — local instead of global (@arturi)
- [x] core: add default pluralization (can be overrinden in plugin options) to Translator (@arturi)
- [x] core: use yo-yoify to solve [Function.caller / strict mode issue](https://github.com/shama/bel#note) and make our app faster/smaller by transforming template strings into pure and fast document calls (@arturi)
- [x] server: a pluggable uppy-server (express / koa for now) (@ifedapoolarewaju)
- [x] server: standalone uppy-server (@ifedapoolarewaju)
- [x] server: Integrate dropbox plugin (@ifedapoolarewaju)
- [x] server: smooth authentication: after auth you are back in your app where you left, no page reloads (@ifedapoolarewaju)
- [x] tus: fix upload progress from uppy-server (@arturi, @ifedapoolarewaju)
- [x] core: basic React component — DnD (@arturi)
- [x] core: fix support for both ES6 module import and CommonJS requires with `add-module-exports` babel plugin (@arturi)

## 0.13.0

To be released: December 23, 2016.
Theme: The release that wasn't 🎄.

## 0.12.0

Released: November 25, 2016.
Theme: Responsive. Cancel. Feedback. ES6 Server.
Uppy Server version: 0.2.0.

- [x] meta: write 0.12 release blog post (@arturi)
- [x] core: figure out import/require for core and plugins — just don’t use spread for plugins (@arturi)
- [x] meta: create a demo video, showcasing Uppy Dashboard for the main page, like https://zeit.co/blog/next (@arturi)
- [x] meta: update Readme, update screenshot (@arturi)
- [x] server: add pre-commit and lint-staged (@arturi)
- [x] server: re-do build setup: building at `deploy` and `prepublish` when typing `npm run release:patch` 0.0.1 -> 0.0.2 (@ifedapoolarewaju)
- [x] server: re-do build setup: es6 `src` -> es5 `lib` (use plugin packs from Uppy)
- [x] server: re-do build setup: `eslint --fix ./src` via http://standardjs.com (@ifedapoolarewaju)
- [x] server: re-do build setup: `babel-node` or `babel-require` could do realtime transpiling for development (how does that hook in with e.g. `nodemon`?) (@ifedapoolarewaju)
- [x] server: refacor: remove/reduce file redundancy (@ifedapoolarewaju)
- [x] server: error handling: 404 and 401 error handler (@ifedapoolarewaju)
- [x] server: bug fix: failing google drive (@ifedapoolarewaju)
- [x] webcam: stop using the webcam (green light off) after the picture is taken / tab is hidden (@arturi)
- [x] core: allow usage without `new`, start renaming `Core()` to `Uppy()` in examples (@arturi)
- [x] core: api — consider Yosh’s feedback and proposals https://gist.github.com/yoshuawuyts/b5e5b3e7aacbee85a3e61b8a626709ab, come up with follow up questions (@arturi)
- [x] dashboard: local mode — no acquire plugins / external services, just DnD — ActionBrowseTagline (@arturi)
- [x] dashboard: only show pause/resume when tus is used (@arturi)
- [x] dashboard: cancel uploads button for multipart (@arturi)
- [x] dashboard: responsive design — stage 1 (@arturi)
- [x] meta: write 0.11 release blog post (@arturi)

## 0.11.0

Released: November 1, 2016. Releasemaster: Artur.
Theme: StatusBar and API docs.

- [x] core: log method should have an option to throw error in addition to just logging (@arturi)
- [x] experimental: PersistentState plugin that saves state to localStorage — useful for development (@arturi)
- [x] dashboard: implement new StatusBar with progress and pause/resume buttons https://github.com/transloadit/uppy/issues/96#issuecomment-249401532 (@arturi)
- [x] dashboard: attempt to throttle StatusBar, so it doesn’t re-render too often (@arturi)
- [x] dashboard: refactor — only load one acquire panel at a time (activeAcquirer or empty), change focus behavior, utilize onload/onunload
- [x] experimental: create a Dashboard UI for Redux refactor (@hedgerh)
- [x] dashboard: make trigger optional — not needed when rendering inline (@arturi)
- [x] fileinput: pretty input element #93 (@arturi)
- [x] meta: document current Uppy architecture and question about the future (@arturi, @hedgerh)
- [x] test: see about adding tests for autoProceed: true (@arturi)
- [x] website: and ability to toggle options in Dashboard example: inline/modal, autoProceed, which plugins are enabled #89 (@arturi)
- [x] website: finish https upgrade for uppy.io, uppy-server and tus, set up pingdom notifications (@arturi, @kvz, @hedgerh)
- [x] website: update guide, API docs and main page example to match current actual API (@arturi)
- [x] uppy-server: Make uppy server have dynamic controllers (@hedgerh)

## 0.10.0

Released: Septermber 23, 2016. Releasemaster: Artur.
Theme: Getting together.

- [x] core: expose some events/APIs/callbacks to the user: `onFileUploaded`, `onFileSelected`, `onAllUploaded`, `addFile` (or `parseFile`), open modal... (@arturi, @hedgerh)
- [x] core: how would Uppy work without the UI, if one wants to Uppy to just add files and upload, while rendering preview and UI by themselves #116 — discussion Part 1 (@arturi, @hedgerh)
- [x] core: refactor towards react compatibility as discussed in https://github.com/transloadit/uppy/issues/110 (@hedgerh)
- [x] core: CSS modules? allow bundling of CSS in JS for simple use in NPM? See #120#issuecomment-242455042, try https://github.com/rtsao/csjs — verdict: not yet, try again later (@arturi, @hedgerh)
- [x] core: try Web Workers and FileReaderSync for image resizing again — still slow, probably message payload between webworker and regular thread is huge (@arturi)
- [x] core: i18n strings should extend default en_US dictionary — if a certain string in not available in German, English should be displayed (@arturi)
- [x] dashboard: refactor to smaller components, pass props down (@arturi)
- [x] dashboard: option to render Dashboard inline instead of a modal dialog (@arturi)
- [x] dashboard: global circular progress bar, try out different designs for total upload speed and ETA (@arturi)
- [x] dashboard: show total upload speed and ETA, for all files (@arturi)
- [x] dashboard: copy link to uploaded file button, cross-browser (@arturi) (http://i.imgur.com/b1Io34n.png) (@arturi)
- [x] dashobard: refreshed design and grand refactor (@arturi)
- [x] dashboard: improve file paste the best we can http://stackoverflow.com/a/22940020 (@arturi)
- [x] provider: abstract google drive into provider plugin for reuse (@hedgerh)
- [x] google drive: improve UI (@hedgerh)
- [x] tus: add `resumable` capability flag (@arturi)
- [x] tus: start fixing pause/resume issues and race conditions (@arturi)
- [x] test: working Uppy example on Require Bin — latest version straight from NPM http://requirebin.com/?gist=54e076cccc929cc567cb0aba38815105 (@arturi @acconut)
- [x] meta: update readme docs, add unpkg CDN links (https://unpkg.com/uppy/dist/uppy.min.css) (@arturi)
- [x] meta: write 0.10 release blog post (@arturi)

## 0.9.0

Released: August 26, 2016. Releasemaster: Harry.

Theme: Making Progress, Then Pause & Resume.

- [x] dashboard: informer interface: message when all uploads are "done" (@arturi)
- [x] meta: write 0.9 release blog post (@hedgerh)
- [x] webcam: a barely working webcam record & upload (@hedgerh)
- [x] metadata: Uppy + tus empty metadata value issue in Safari https://github.com/tus/tus-js-client/issues/41 --> tus issue — nailed down, passed to @acconut (@arturi, @acconut)
- [x] core: experiment with switching to `virtual-dom` in a separate branch; experiment with rollup again (@arturi)
- [x] core: figure out race conditions (animations not completing because file div gets re-added to the dom each time) with `yo-yo`/`morphdom` https://github.com/shama/bel/issues/26#issuecomment-238004130 (@arturi)
- [x] core: switch to https://github.com/sethvincent/namespace-emitter — smaller, allows for `on('*')` (@arturi)
- [x] dashboard: add aria-labels and titles everywhere to improve accessibility #114 (@arturi)
- [x] dashboard: file name + extension should fit on two lines, truncate in the middle (maybe https://developer.mozilla.org/en-US/docs/Web/API/CanvasRenderingContext2D/measureText) (@arturi)
- [x] dashboard: implement a circular progress indicator on top of the fileItem with play/pause (@arturi)
- [x] dashboard: refactor to smaller components, as discussed in #110 (@arturi)
- [x] dashboard: show upload remaining time and speed, option to disable (@arturi)
- [x] google drive: refactor to smaller components, as discussed in #110 (@hedgerh)
- [x] meta: reach out to choo author (@arturi)
- [x] meta: write 0.8 release blog post (@arturi)
- [x] metadata: add labels to fields in fileCard (@arturi)
- [x] metadata: the aftermath — better UI (@arturi)
- [x] test: Get IE6 on Win XP to run Uppy and see it fall back to regular form upload #108 (@arturi)
- [x] test: refactor tests, add DragDrop back (@arturi)
- [x] tus: update uppy to tus-js-client@1.2.1, test on requirebin (@arturi)
- [x] tus: add ability to pause/resume all uploads at once (@arturi)
- [x] tus: add ability to pause/resume upload (@arturi)

## 0.8.0

Released: July 29, 2016. Releasemaster: Artur.
Theme: The Webcam Edition.

- [x] core: fix bug: no meta information from uppy-server files (@hedgerh)
- [x] core: fix bug: uppy-server file is treated as local and directly uploaded (@hedgerh)
- [x] uppy-server: hammering out websockets/oauth (@hedgerh, @acconut)
- [x] debugger: introduce MagicLog as a way to debug state changes in Uppy (@arturi)
- [x] modifier: A MetaData plugin to supply meta data (like width, tag, filename, user_id) (@arturi)
- [x] modifier: pass custom metadata with non-tus-upload. Maybe mimic meta behavior of tus here, too (@arturi)
- [x] modifier: pass custom metadata with tus-upload with tus-js-client (@arturi)
- [x] webcam: initial version: webcam light goes on (@hedgerh)
- [x] progress: better icons, styles (@arturi)
- [x] core: better mime/type detection (via mime + extension) (@arturi)
- [x] core: add deep-freeze to getState so that we are sure we are not mutating state accidentally (@arturi)
- [x] meta: release “Uppy Begins” post (@arturi @kvz)
- [x] meta: better readme on GitHub and NPM (@arturi)
- [x] test: add pre-commit & lint-staged (@arturi)
- [x] test: add next-update https://www.npmjs.com/package/next-update to check if packages we use can be safely updated (@arturi)
- [x] website: blog polish — add post authors and their gravatars (@arturi)
- [x] dashboard: UI revamp, more prototypes, background image, make dashboard nicer (@arturi)
- [x] dashboard: try a workflow where import from external service slides over and takes up the whole dashboard screen (@arturi)
- [x] modal: merge modal and dashboard (@arturi)

## 0.7.0

Released: July 11, 2016.
Theme: Remote Uploads, UI Redesign.

- [x] core: Investigate if there is a way to manage an oauth dialog and not navigate away from Uppy; Put entire(?) state into oauth redirect urls / LocalStorage with an identifier ? (@hedgerh)
- [x] core: Rethink UI: Part I (interface research for better file selection / progress representation) (@arturi)
- [x] core: let user cancel uploads in progress (@arturi)
- [x] core: resize image file previews (to 100x100px) for performance (@arturi)
- [x] server: add tus-js-client when it's node-ready (@hedgerh)
- [x] server: make uppy-server talk to uppy-client in the browser, use websockets. (@hedgerh)
- [x] dashboard: new “workspace” plugin, main area that allows for drag & drop and shows progress/actions on files, inspired by ProgressDrawer
- [x] website: add new logos and blog (@arturi)
- [x] drive: Return `cb` after writing all files https://github.com/transloadit/uppy-server/commit/4f1795bc55869fd098a5c81a80edac504fa7324a#commitcomment-17385433 (@hedgerh)
- [x] server: Make Google Drive files to actually upload to the endpoint (@hedgerh)
- [x] build: browsersync does 3 refreshes, can that be one? should be doable via cooldown/debounce? -> get rid of require shortcuts (@arturi)
- [x] build: regular + min + gzipped versions of the bundle (@arturi)
- [x] build: set up a simple and quick dev workflow — watch:example (@arturi)

## 0.6.4

Released: June 03, 2016.
Theme: The aim low release.

- [x] build: minification of the bundle (@arturi)
- [x] build: revisit sourcemaps for production. can we have them without a mandatory extra request?
- [x] build: supply Uppy es5 and es6 entry points in npm package (@arturi)
- [x] build: switch to https://www.npmjs.com/package/npm-run-all instead of parallelshell (@arturi)
- [x] drive: Make sure uppy-server does not explode on special file types: https://dl.dropboxusercontent.com/s/d4dbxitjt8clo50/2016-05-06%20at%2022.41.png (@hedgerh)
- [x] modal: accessibility. focus on the first input field / button in tab panel (@arturi)
- [x] progressdrawer: figure out crazy rerendering of previews by yoyo/bel: https://github.com/shama/bel/issues/26, https://github.com/shama/bel/issues/27 (@arturi)
- [x] core: substantial refactor of mount & rendering (@arturi)
- [x] core: better state change logs for better debugging (@arturi)
- [x] progressdrawer: improve styles, add preview icons for all (@arturi)
- [x] server: Start implementing the `SERVER-PLAN.md`, remote files should be added to `state.files` and marked as `remote` (@hedgerh)
- [x] test: Add pass/fail Saucelabs flag to acceptance tests (@arturi)
- [x] website: Polish Saucelabs stats (social badge + stats layout) (@arturi)
- [x] meta: Create Uppy logos (@markstory)
- [x] website: fix examples and cleanup (@arturi)
- [x] website: Add Saucelabs badges to uppy.io (@kvz)
- [x] website: fix disappearing icons issue, `postcss-inline-svg` (@arturi)

## 0.0.5

Released: May 07, 2016.
Theme: Acceptance tests and Google Drive Polish.

- [x] test: Wire saucelabs and travis togeteher, make saucelabs fail fatal to travis builds
- [x] test: Add `addFile`-hack so we can have acceptance tests on Safari as well as Edge (@arturi)
- [x] drive: possible UI polish (@hedgerh)
- [x] drive: write files to filesystem correctly (@hedgerh)
- [x] test: Fix 15s timeout image.jpg (@arturi)
- [x] test: Sign up for Browserstack.com Live account so we can check ourselves what gives and verify saucelabs isn't to blame (@arturi) <-- Turns out, Saucelabs already does that for us
- [x] test: Get tests to pass Latest version of Internet Explorer (Windows 10), Safari (OSX), Firefox (Linux), Opera (Windows 10) (@arturi) <-- IE 10, Chrome, Firefox on Windows and Linux, but not Safari and Microsoft Edge — Selenium issues
- [x] test: Get saucelabs to show what gives (errors, screenshots, anything) (@arturi)
- [x] build: sourcemaps for local development (@arturi) <-- Not adding it in production to save the extra request. For local dev, this was added already via Browserify
- [x] core: Add polyfill for `fetch` (@hedgerh)
- [x] core: Apply plugins when DOM elements aren't static (#25)
- [x] core: figure out the shelf thing https://transloadit.slack.com/archives/uppy/p1460054834000504 https://dl.dropboxusercontent.com/s/ypx6a0a82s65o0z/2016-04-08%20at%2010.38.png (@arturi, @hedgerh)
- [x] core: reduce the monstrous 157.74Kb prebuilt bundle footprint https://dl.dropboxusercontent.com/s/ypx6a0a82s65o0z/2016-04-08%20at%2010.38.png <-- we see no way to optimize at this stage
- [x] drive: add breadcrumb navigation (@hedgerh)
- [x] drive: convert google docs to office format (@hedgerh)
- [x] modal: Avoid duplicating event listeners <-- deprecated by yoyo
- [x] progressbar: make it great again (@arturi)
- [x] progressdrawer: figure out why the whole list is replaced with every update (dom diff problems) (@arturi)
- [x] test: Let Travis use the Remote WebDriver instead of the Firefox WebDriver (https://docs.travis-ci.com/user/gui-and-headless-browsers/#Using-Sauce-Labs), so Saucelabs can run our acceptance tests against a bunch of real browsers. Local acceptance tests keep using Firefox <-- need to add command to Travis (@arturi)
- [x] test: Move failing multipart test back from `v0.0.5` dir, make it pass (@arturi)
- [x] tus: Add support tus 1.0 uploading capabilities (#3) <-- works!
- [x] website: Make cycling through taglines pretty (in terms of code and a nice animation or sth) (@arturi)
- [x] website: Move the activity feed from http://uppy.io/stats to the Uppy homepage (@arturi)
- [x] website: Polish http://uppy.io/stats and undo its CSS crimes (@arturi)

## 0.0.4

Released: April 13, 2016.

- [x] server: Upgrade to 0.0.4 (@kvz)
- [x] drive: Add Google Drive plugin unit test (@hedgerh)
- [x] drive: Add a barely working Google Drive example (without Modal, via e.g. `target: "div#on-my-page"`) (@hedgerh)
- [x] drive: Make sure http://server.uppy.io is targeted on uppy.io; and localhost is targeted elsewhere (also see https://github.com/hughsk/envify) (@kvz)
- [x] test: Setup one modal/dragdrop acceptance test (@arturi)
- [x] drive: Make sure http://server.uppy.io is targeted on uppy.io; and localhost is targeted elsewhere (also see https://github.com/hughsk/envify) (@kvz)
- [x] website: Add a http://uppy.io/stats page that inlines disc.html as well as displays the different bundle sizes, and an activity feed (@kvz)
- [x] dragdrop: refactor & improve (@arturi)
- [x] website: fix i18n & DragDrop examples (@arturi)
- [x] website: Provide simple roadmap in examples (#68, @kvz)
- [x] website: Upgrade Hexo (@kvz)
- [x] test: Make failing acceptance tests fatal (@kvz)
- [x] allow for continuous `acquiring`, even after all plugins have “run” (@arturi, @hedgerh)
- [x] build: clean up package.json. We've accumulated duplication and weirdness by hacking just for our current problem without keeping a wider view of what was already there (@arturi)
- [x] build: fix browsersync & browserify double reloading issue (@arturi)
- [x] build: sourcemaps for examples (@arturi)
- [x] complete: `Complete` Plugin of type/stage: `presenter`. "You have successfully uploaded `3 files`". Button: Close modal. (@arturi)
- [x] core: allow for continuous `acquiring`, even after all plugins have “run” (@arturi, @hedgerh)
- [x] core: come up with a draft standard file format for internal file handling (@arturi)
- [x] core: Pluralize collections (locales, just l like plugins) (@kvz)
- [x] core: re-think running architecture: allow for `acquiring` while `uploading` (@arturi)
- [x] core: Rename `progress` to `progressindicator` (@kvz)
- [x] core: Rename `selecter` to `acquirer` (@kvz)
- [x] core: Rename `view` to `orchestrator` (@kvz)
- [x] core: start on component & event-based state management with `yo-yo` (@arturi)
- [x] core: Upgrade from babel5 -> babel6 (@kvz)
- [x] dragdrop: Fix 405 Not Allowed, (error) handling when you press Upload with no files (#60, @arturi, thx @hpvd)
- [x] modal: `UppyModal [type=submit] { display: none }`, use Modal's own Proceed button to progress to next stage (@arturi)
- [x] modal: covert to component & event-based state management (@arturi)
- [x] modal: Make sure modal renders under one dom node — should everything else too? (@arturi, @hedgerh)
- [x] modal: refactor and improve (@arturi)
- [x] progressdrawer: show link to the uploaded file (@arturi)
- [x] progressdrawer: show file type names/icons for non-image files (@arturi)
- [x] progressdrawer: show uploaded files, display uploaded/selected count, disable btn when nothing selected (@arturi)
- [x] progressdrawer: implement basic version, show upload progress for individual files (@arturi)
- [x] progressdrawer: show previews for images (@arturi)
- [x] server: Add a deploy target for uppy-server so we can use it in demos (#39, @kvz)
- [x] test: Add a passing dummy i18n acceptance test, move failing multipart test to `v0.5.0` dir (@kvz)
- [x] test: Add acceptance tests to Travis so they are run on every change (@kvz)
- [x] test: Get Firefox acceptance tests up and running both local and on Travis CI. Currently both failing on `StaleElementReferenceError: Element not found in the cache - perhaps the page has changed since it was looked up` https://travis-ci.org/transloadit/uppy/builds/121175389#L478
- [x] test: Get saucelabs account https://saucelabs.com/beta/signup/OSS/None (@hedgerh)
- [x] test: Install chromedriver ()
- [x] test: Switch to using Firefox for acceptable tests as Travis CI supports that (https://docs.travis-ci.com/user/gui-and-headless-browsers/#Using-xvfb-to-Run-Tests-That-Require-a-GUI) (@kvz)
- [x] test: Write one actual test (e.g. Multipart) (#2, #23, @hedgerh)
- [x] tus: Resolve promise when all uploads are done or failed, not earlier (currently you get to see '1 file uploaded' and can close the modal while the upload is in progress) (@arturi)
- [x] website: Filter taglines (@kvz)
- [x] website: utilize browserify index exposers to rid ourselves of `../../../..` in examples (@kvz)

## 0.0.3

Released: March 01, 2016.

- [x] core: push out v0.0.3 (@kvz)
- [x] build: release-(major|minor|patch): git tag && npm publish (@kvz)
- [x] core: Allow users to set DOM elements or other plugins as targets (@arturi)
- [x] core: Create a progressbar/spinner/etc plugin (#18, @arturi)
- [x] core: Decide on how we ship default styles: separate css file, inline (@kvz, @hedgerh, @arturi, @tim-kos)
- [x] core: Decide on single-noun terminology (npm, umd, dist, package, cdn, module -> bundler -> bundle), and call it that through-out (@kvz)
- [x] core: throw an error when one Plugin is `.use`d twice. We don't support that now, and will result in very confusing behavior (@kvz)
- [x] dragdrop: Convert `DragDrop` to adhere to `Dummy`'s format, so it's compatible with the new Modal (@arturi)
- [x] drive: Convert `GoogleDrive` to adhere to `Dummy`'s format, so it's compatible with the new Modal (@hedgerh)
- [x] modal: Add barely working Modal plugin that can be used as a target (#53, #50, @arturi)
- [x] modal: Improve Modal API (@arturi, @kvz)
- [x] modal: Make `ProgressBar` work with the new Modal (@kvz, @arturi)
- [x] modal: Make Modal prettier and accessible using Artur's research (@arturi)
- [x] modal: Make the Modal look like Harry's sketchup (@arturi)
- [x] modal: Rename FakeModal to Modal, deprecating our old one (@kvz)
- [x] modal: use classes instead of IDs and buttons instead of links (@arturi)
- [x] server: `package.json` (@hedgerh)
- [x] test: Fix and enable commented out `use plugins` & other core unit test (@arturi)

## 0.0.2

Released: February 11, 2016.

- [x] build: Use parallelshell and tweak browserify to work with templates (@arturi)
- [x] core: Add basic i18n support via `core.translate()` and locale loading (#47, @arturi)
- [x] core: implement a non-blocking `install` method (for Progressbar, for example)  (@arturi, @kvz)
- [x] core: Implement ejs or es6 templating (@arturi, @hedgerh)
- [x] core: Improve on `_i18n` support, add tests (#47, @arturi)
- [x] core: Integrate eslint in our build procedure and make Travis fail on errors found in our examples, Core and Plugins, such as `> 100` char lines (@kvz)
- [x] docs: Fix build-documentation.js crashes, add more docs to Utils and Translator (@arturi, @kvz)
- [x] dragdrop: Use templates, autoProceed setting, show progress (#50, #18, @arturi)
- [x] meta: Implement playground to test things in, templates in this case
- [x] server: Create a (barely) working uppy-server (#39, @hedgerh)
- [x] website: Fix Uppy deploys (postcss-svg problem) (@arturi, @kvz)

## 0.0.1

Released: December 20, 2015.

- [x] core: Individual progress (#24)
- [x] core: Setup basic Plugin system (#1, #4, #20)
- [x] core: Setup build System (#30, #13, @hedgerh)
- [x] dragdrop: Add basic DragDrop plugin example (#7)
- [x] dropbox: Add basic Dropbox plugin example (#31)
- [x] website: Add CSS Framework (#14)
- [x] website: Create Hexo site that also contains our playground (#5, #34, #12 #22, #44, #35, #15, #37, #40, #43)<|MERGE_RESOLUTION|>--- conflicted
+++ resolved
@@ -89,21 +89,18 @@
 To be released: 2017-09-01.
 Theme: React and Retry
 
-- [ ] allow minimizing the Dashboard during upload (Uppy then becomes just a tiny progress indicator) (@arturi)
+- [ ] dashboard: allow minimizing the Dashboard during upload (Uppy then becomes just a tiny progress indicator) (@arturi)
 - [ ] core: add error in file progress state? error UI, question mark button, `core:error` (@arturi)
 - [ ] core: retry or show error when upload can’t start / fails (offline, wrong endpoint) — now it just sits there (@arturi @goto-bus-stop)
 - [ ] core: calling `upload` immediately after `addFile` does not upload all files (#249 @goto-bus-stop)
-- [ ] s3+transloadit: upload to S3, then import into :tl: assembly using `/add_file?s3url=${url}` (@goto-bus-stop)
+- [ ] core: React / Redux PRs (@arturi @goto-bus-stop)
+- [ ] transloadit: upload to S3, then import into :tl: assembly using `/add_file?s3url=${url}` (@goto-bus-stop)
 - [ ] goldenretriver: add “ghost” files (@arturi @goto-bus-stop)
 - [ ] dashboard: cancel button for any kind of uploads? currently resume-only for tus (@arturi)
 - [ ] informer: support “explanations”, a (?) button that shows more info on hover / click
 - [x] core: gradually resize image previews #275 (@goto-bus-stop)
 - [x] website: group plugin docs together in the sidebar (@arturi)
-<<<<<<< HEAD
-- [ ] core: React / Redux PRs (@arturi @goto-bus-stop)
-=======
 - [x] server: option to define valid upload urls (@ifedapoolarewaju)
->>>>>>> f3937b4a
 
 ## 0.18.0
 
